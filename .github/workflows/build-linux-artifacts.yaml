--- conflicted
+++ resolved
@@ -41,16 +41,12 @@
         set -e
         mkdir build_tests
         cd build_tests
-<<<<<<< HEAD
-        cmake .. -G Ninja -DAVM_WARNINGS_ARE_ERRORS=ON
-        ninja erlang_test_modules test_etest test_estdlib test_eavmlib test_alisp
-=======
         cmake ..
         make erlang_test_modules
+        make test_etest
         make test_estdlib
         make test_eavmlib
         make test_alisp
->>>>>>> 3a107ae4
 
     - name: Upload test modules
       uses: actions/upload-artifact@v4
