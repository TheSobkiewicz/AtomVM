#
#  Copyright 2017-2022 Davide Bettio <davide@uninstall.it>
#
#  SPDX-License-Identifier: Apache-2.0 OR LGPL-2.1-or-later
#

name: Build and Test

on: [push, pull_request]

jobs:
  build-and-test:
    runs-on: ${{ matrix.os }}
    strategy:

      fail-fast: false

      matrix:
        os: ["ubuntu-20.04", "ubuntu-22.04"]
        cc: ["gcc-5", "gcc-6", "gcc-7", "gcc-8", "gcc-9", "gcc-10", "clang-3.9", "clang-10"]
        cflags: ["-Os", "-O2", "-O3"]
        otp: ["21", "22", "23", "24", "25", "master"]

        exclude:
        - os: "ubuntu-22.04"
          otp: "21"
        - os: "ubuntu-22.04"
          otp: "22"
        - os: "ubuntu-22.04"
          otp: "23"

        - os: "ubuntu-22.04"
          cc: "clang-3.9"
        - os: "ubuntu-22.04"
          cc: "clang-10"
        - os: "ubuntu-22.04"
          cc: "gcc-5"
        - os: "ubuntu-22.04"
          cc: "gcc-6"
        - os: "ubuntu-22.04"
          cc: "gcc-7"
        - os: "ubuntu-22.04"
          cc: "gcc-8"

        - os: "ubuntu-20.04"
          cc: "gcc-5"
        - os: "ubuntu-20.04"
          cc: "gcc-6"
        - os: "ubuntu-20.04"
          cc: "clang-3.9"

        - cc: "gcc-5"
          cflags: "-Os"
        - cc: "gcc-6"
          cflags: "-Os"
        - cc: "gcc-7"
          cflags: "-Os"
        - cc: "gcc-8"
          cflags: "-Os"
        - cc: "gcc-9"
          cflags: "-Os"

        - cc: "gcc-5"
          cflags: "-O3"
        - cc: "gcc-6"
          cflags: "-O3"
        - cc: "gcc-7"
          cflags: "-O3"
        - cc: "gcc-8"
          cflags: "-O3"
        - cc: "gcc-9"
          cflags: "-O3"

        include:
<<<<<<< HEAD
        - cmake_opts_smp: ""
        - cmake_opts_fp: ""
        - cmake_opts_other: ""

        - cc: "gcc-4.8"
          cxx: "g++-4.8"
          compiler_pkgs: "gcc-4.8 g++-4.8"
          cmake_opts_smp: "-DAVM_DISABLE_SMP=On"
=======
>>>>>>> 9670120d
        - cc: "gcc-5"
          cxx: "g++-5"
          compiler_pkgs: "gcc-5 g++-5"
        - cc: "gcc-6"
          cxx: "g++-6"
          compiler_pkgs: "gcc-6 g++-6"
        - cc: "gcc-7"
          cxx: "g++-7"
          compiler_pkgs: "gcc-7 g++-7"
        - cc: "gcc-8"
          cxx: "g++-8"
          compiler_pkgs: "gcc-8 g++-8"
        - cc: "gcc-9"
          cxx: "g++-9"
          compiler_pkgs: "gcc-9 g++-9"
        - cc: "gcc-10"
          cxx: "g++-10"
          compiler_pkgs: "gcc-10 g++-10"
        - cc: "clang-3.9"
          cxx: "clang++-3.9"
          compiler_pkgs: "clang-3.9"
          cmake_opts_smp: "-DAVM_DISABLE_SMP=On"
        - cc: "clang-10"
          cxx: "clang++-10"
          compiler_pkgs: "clang-10"

        - otp: "21"
          elixir_version: "1.7"

        - otp: "22"
          elixir_version: "1.8"

        - otp: "23"
          elixir_version: "1.11"

        - otp: "24"
          elixir_version: "1.14"

<<<<<<< HEAD
        - os: "ubuntu-18.04"
          cc: "gcc-4.8"
          cxx: "g++-4.8"
          cflags: "-m32 -O2"
          otp: "21"
          elixir_version: "1.7"
          cmake_opts_other: "-DOPENSSL_CRYPTO_LIBRARY=/usr/lib/i386-linux-gnu/libcrypto.so"
          cmake_opts_smp: "-DAVM_DISABLE_SMP=On"
          arch: "i386"
          compiler_pkgs: "gcc-4.8 g++-4.8 gcc-4.8-multilib g++-4.8-multilib libc6-dev-i386
          libc6-dbg:i386 zlib1g-dev:i386 libssl-dev:i386"

=======
>>>>>>> 9670120d
        - os: "ubuntu-20.04"
          cc: "gcc-10"
          cxx: "g++-10"
          cflags: "-m32 -O3"
          otp: "23"
          elixir_version: "1.11"
          cmake_opts_other: "-DOPENSSL_CRYPTO_LIBRARY=/usr/lib/i386-linux-gnu/libcrypto.so -DAVM_CREATE_STACKTRACES=off"
          arch: "i386"
          compiler_pkgs: "gcc-10 g++-10 gcc-10-multilib g++-10-multilib libc6-dev-i386
          libc6-dbg:i386 zlib1g-dev:i386 libssl-dev:i386"

    env:
      CC: ${{ matrix.cc }}
      CXX: ${{ matrix.cxx }}
      CFLAGS: ${{ matrix.cflags }}
      CXXFLAGS: ${{ matrix.cflags }}

    steps:
    # Setup
    - name: "Checkout repo"
      uses: actions/checkout@v2
      with:
        submodules: 'recursive'

    - uses: erlef/setup-beam@v1
      with:
        otp-version: ${{ matrix.otp }}
        elixir-version: ${{ matrix.elixir_version }}

    - name: "Add i386 architecture"
      if: matrix.arch == 'i386'
      run: sudo dpkg --add-architecture i386

    - name: "APT update"
      run: sudo apt update -y

    - name: "Install deps"
      run: sudo apt install -y ${{ matrix.compiler_pkgs}} cmake gperf zlib1g-dev doxygen valgrind

    # Builder info
    - name: "System info"
      run: |
        echo "**uname:**"
        uname -a
        echo "**libc version:**"
        ldd --version
        echo "**C Compiler version:**"
        $CC --version
        $CXX --version
        echo "**Linker version:**"
        ld --version
        echo "**CMake version:**"
        cmake --version
        echo "**OTP version:**"
        cat $(dirname $(which erlc))/../releases/RELEASES || true

    # Build
    - name: "Build: create build dir"
      run: mkdir build

    - uses: actions/cache@v2
      id: cache
      with:
        path: 'build/tests/**/*.beam'
        key: ${{ matrix.otp }}-${{ hashFiles('**/build-and-test.yaml', 'tests/**/*.erl') }}

    - name: "Build: run cmake"
      working-directory: build
      run: |
        cmake ${{ matrix.cmake_opts_fp }} ${{ matrix.cmake_opts_smp }} ${{ matrix.cmake_opts_other }} ..
        # git clone will use more recent timestamps than cached beam files
        # touch them so we can benefit from the cache and avoid costly beam file rebuild.
        find . -name '*.beam' -exec touch {} \;

    - name: "Build: run make"
      working-directory: build
      run: make

    # Test
    - name: "Test: test-erlang"
      timeout-minutes: 10
      working-directory: build
      run: |
        ./tests/test-erlang -s prime_smp
        valgrind ./tests/test-erlang -s prime_smp

    - name: "Test: test-mailbox"
      working-directory: build
      run: |
        ./tests/test-mailbox
        valgrind ./tests/test-mailbox

    - name: "Test: test-structs"
      timeout-minutes: 10
      working-directory: build
      run: |
        ./tests/test-structs
        valgrind ./tests/test-structs

    - name: "Test: test_estdlib.avm"
      timeout-minutes: 10
      working-directory: build
      run: |
        ./src/AtomVM ./tests/libs/estdlib/test_estdlib.avm
        valgrind ./src/AtomVM ./tests/libs/estdlib/test_estdlib.avm

    - name: "Test: test_eavmlib.avm"
      timeout-minutes: 10
      working-directory: build
      run: |
        ./src/AtomVM ./tests/libs/eavmlib/test_eavmlib.avm
        valgrind ./src/AtomVM ./tests/libs/eavmlib/test_eavmlib.avm

    - name: "Test: test_alisp.avm"
      timeout-minutes: 10
      working-directory: build
      run: |
        ./src/AtomVM ./tests/libs/alisp/test_alisp.avm
        valgrind ./src/AtomVM ./tests/libs/alisp/test_alisp.avm<|MERGE_RESOLUTION|>--- conflicted
+++ resolved
@@ -72,17 +72,6 @@
           cflags: "-O3"
 
         include:
-<<<<<<< HEAD
-        - cmake_opts_smp: ""
-        - cmake_opts_fp: ""
-        - cmake_opts_other: ""
-
-        - cc: "gcc-4.8"
-          cxx: "g++-4.8"
-          compiler_pkgs: "gcc-4.8 g++-4.8"
-          cmake_opts_smp: "-DAVM_DISABLE_SMP=On"
-=======
->>>>>>> 9670120d
         - cc: "gcc-5"
           cxx: "g++-5"
           compiler_pkgs: "gcc-5 g++-5"
@@ -121,21 +110,6 @@
         - otp: "24"
           elixir_version: "1.14"
 
-<<<<<<< HEAD
-        - os: "ubuntu-18.04"
-          cc: "gcc-4.8"
-          cxx: "g++-4.8"
-          cflags: "-m32 -O2"
-          otp: "21"
-          elixir_version: "1.7"
-          cmake_opts_other: "-DOPENSSL_CRYPTO_LIBRARY=/usr/lib/i386-linux-gnu/libcrypto.so"
-          cmake_opts_smp: "-DAVM_DISABLE_SMP=On"
-          arch: "i386"
-          compiler_pkgs: "gcc-4.8 g++-4.8 gcc-4.8-multilib g++-4.8-multilib libc6-dev-i386
-          libc6-dbg:i386 zlib1g-dev:i386 libssl-dev:i386"
-
-=======
->>>>>>> 9670120d
         - os: "ubuntu-20.04"
           cc: "gcc-10"
           cxx: "g++-10"
