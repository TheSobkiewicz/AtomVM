#
#  Copyright 2017-2022 Davide Bettio <davide@uninstall.it>
#
#  SPDX-License-Identifier: Apache-2.0 OR LGPL-2.1-or-later
#

name: Build and Test

on: [push, pull_request]

jobs:
  build-and-test:
    runs-on: ${{ matrix.os }}
    strategy:
      matrix:
        os: ["ubuntu-18.04", "ubuntu-20.04"]
        cc: ["gcc-4.8", "gcc-5", "gcc-6", "gcc-7", "gcc-8", "gcc-9", "gcc-10", "clang-3.9",
        "clang-10"]
        cflags: ["-Os", "-O2", "-O3"]
        otp: ["21", "22", "23", "24", "25", "master"]

        exclude:
        - os: "ubuntu-18.04"
          cc: "gcc-7"
        - os: "ubuntu-18.04"
          cc: "gcc-8"
        - os: "ubuntu-18.04"
          cc: "gcc-9"
        - os: "ubuntu-18.04"
          cc: "clang-10"
        - os: "ubuntu-18.04"
          cc: "gcc-10"

        - os: "ubuntu-20.04"
          cc: "gcc-4.8"
        - os: "ubuntu-20.04"
          cc: "gcc-5"
        - os: "ubuntu-20.04"
          cc: "gcc-6"
        - os: "ubuntu-20.04"
          cc: "clang-3.9"

        - cc: "gcc-5"
          cflags: "-Os"
        - cc: "gcc-6"
          cflags: "-Os"
        - cc: "gcc-7"
          cflags: "-Os"
        - cc: "gcc-8"
          cflags: "-Os"
        - cc: "gcc-9"
          cflags: "-Os"

        - cc: "gcc-5"
          cflags: "-O3"
        - cc: "gcc-6"
          cflags: "-O3"
        - cc: "gcc-7"
          cflags: "-O3"
        - cc: "gcc-8"
          cflags: "-O3"
        - cc: "gcc-9"
          cflags: "-O3"

        include:
        - cmake_opts_smp: ""
        - cmake_opts_fp: ""
        - cmake_opts_other: ""

        - cc: "gcc-4.8"
          cxx: "g++-4.8"
          compiler_pkgs: "gcc-4.8 g++-4.8"
          cmake_opts_smp: "-DAVM_DISABLE_SMP=On"
        - cc: "gcc-5"
          cxx: "g++-5"
          compiler_pkgs: "gcc-5 g++-5"
        - cc: "gcc-6"
          cxx: "g++-6"
          compiler_pkgs: "gcc-6 g++-6"
        - cc: "gcc-7"
          cxx: "g++-7"
          compiler_pkgs: "gcc-7 g++-7"
        - cc: "gcc-8"
          cxx: "g++-8"
          compiler_pkgs: "gcc-8 g++-8"
        - cc: "gcc-9"
          cxx: "g++-9"
          compiler_pkgs: "gcc-9 g++-9"
        - cc: "gcc-10"
          cxx: "g++-10"
          compiler_pkgs: "gcc-10 g++-10"
        - cc: "clang-3.9"
          cxx: "clang++-3.9"
          compiler_pkgs: "clang-3.9"
          cmake_opts_smp: "-DAVM_DISABLE_SMP=On"
        - cc: "clang-10"
          cxx: "clang++-10"
          compiler_pkgs: "clang-10"

        - otp: "21"
          elixir_version: "1.7"

        - otp: "22"
          elixir_version: "1.8"
<<<<<<< HEAD
          cmake_opts_fp: "-DAVM_DISABLE_FP=on"

        - otp: "23"
          elixir_version: "1.10.4"
          cmake_opts_fp: "-DAVM_DISABLE_FP=on"

        - otp: "24"
          elixir_version: "1.11"
          cmake_opts_fp: "-DAVM_DISABLE_FP=on"
=======

        - otp: "23"
          elixir_version: "1.11"

        - otp: "24"
          elixir_version: "1.14"
>>>>>>> 6501b0a7

        - os: "ubuntu-18.04"
          cc: "gcc-4.8"
          cxx: "g++-4.8"
          cflags: "-m32 -O2"
          otp: "21"
          elixir_version: "1.7"
          cmake_opts_other: "-DOPENSSL_CRYPTO_LIBRARY=/usr/lib/i386-linux-gnu/libcrypto.so"
          cmake_opts_smp: "-DAVM_DISABLE_SMP=On"
          arch: "i386"
          compiler_pkgs: "gcc-4.8 g++-4.8 gcc-4.8-multilib g++-4.8-multilib libc6-dev-i386
          libc6-dbg:i386 zlib1g-dev:i386 libssl-dev:i386"

        - os: "ubuntu-20.04"
          cc: "gcc-10"
          cxx: "g++-10"
          cflags: "-m32 -O3"
          otp: "23"
<<<<<<< HEAD
          elixir_version: "1.10.4"
          cmake_opts_other: "-DOPENSSL_CRYPTO_LIBRARY=/usr/lib/i386-linux-gnu/libcrypto.so"
          cmake_opts_fp: "-DAVM_DISABLE_FP=on"
=======
          elixir_version: "1.11"
          cmake_opts: "-DOPENSSL_CRYPTO_LIBRARY=/usr/lib/i386-linux-gnu/libcrypto.so -DAVM_CREATE_STACKTRACES=off"
>>>>>>> 6501b0a7
          arch: "i386"
          compiler_pkgs: "gcc-10 g++-10 gcc-10-multilib g++-10-multilib libc6-dev-i386
          libc6-dbg:i386 zlib1g-dev:i386 libssl-dev:i386"

        # keep one FP disabled configuration
        - os: "ubuntu-20.04"
          cc: "gcc-10"
          cxx: "g++-10"
          cflags: "-O3"
          otp: "24"
          elixir_version: "1.14"
          cmake_opts: "-DAVM_DISABLE_FP=on"
          compiler_pkgs: "gcc-10 g++-10"

    env:
      CC: ${{ matrix.cc }}
      CXX: ${{ matrix.cxx }}
      CFLAGS: ${{ matrix.cflags }}
      CXXFLAGS: ${{ matrix.cflags }}

    steps:
    # Setup
    - name: "Checkout repo"
      uses: actions/checkout@v2
      with:
        submodules: 'recursive'

    - uses: erlef/setup-beam@v1
      with:
        otp-version: ${{ matrix.otp }}
        elixir-version: ${{ matrix.elixir_version }}

    - name: "Add i386 architecture"
      if: matrix.arch == 'i386'
      run: sudo dpkg --add-architecture i386

    - name: "APT update"
      run: sudo apt update -y

    - name: "Install deps"
      run: sudo apt install -y ${{ matrix.compiler_pkgs}} cmake gperf zlib1g-dev doxygen valgrind

    # Builder info
    - name: "System info"
      run: |
        echo "**uname:**"
        uname -a
        echo "**libc version:**"
        ldd --version
        echo "**C Compiler version:**"
        $CC --version
        $CXX --version
        echo "**Linker version:**"
        ld --version
        echo "**CMake version:**"
        cmake --version
        echo "**OTP version:**"
        cat $(dirname $(which erlc))/../releases/RELEASES || true

    # Build
    - name: "Build: create build dir"
      run: mkdir build

    - uses: actions/cache@v2
      id: cache
      with:
        path: 'build/tests/**/*.beam'
        key: ${{ matrix.otp }}-${{ hashFiles('**/build-and-test.yaml', 'tests/**/*.erl') }}

    - name: "Build: run cmake"
      working-directory: build
      run: |
        cmake ${{ matrix.cmake_opts_fp }} ${{ matrix.cmake_opts_smp }} ${{ matrix.cmake_opts_other }} ..
        # git clone will use more recent timestamps than cached beam files
        # touch them so we can benefit from the cache and avoid costly beam file rebuild.
        find . -name '*.beam' -exec touch {} \;

    - name: "Build: run make"
      working-directory: build
      run: make

    # Test
    - name: "Test: test-erlang"
      timeout-minutes: 10
      working-directory: build
      run: |
        ./tests/test-erlang -s prime_smp
        valgrind ./tests/test-erlang -s prime_smp

    - name: "Test: test-mailbox"
      working-directory: build
      run: |
        ./tests/test-mailbox
        valgrind ./tests/test-mailbox

    - name: "Test: test-structs"
      timeout-minutes: 10
      working-directory: build
      run: |
        ./tests/test-structs
        valgrind ./tests/test-structs

    - name: "Test: test_estdlib.avm"
      timeout-minutes: 10
      working-directory: build
      run: |
        ./src/AtomVM ./tests/libs/estdlib/test_estdlib.avm
        valgrind ./src/AtomVM ./tests/libs/estdlib/test_estdlib.avm

    - name: "Test: test_eavmlib.avm"
      timeout-minutes: 10
      working-directory: build
      run: |
        ./src/AtomVM ./tests/libs/eavmlib/test_eavmlib.avm
        valgrind ./src/AtomVM ./tests/libs/eavmlib/test_eavmlib.avm

    - name: "Test: test_alisp.avm"
      timeout-minutes: 10
      working-directory: build
      run: |
        ./src/AtomVM ./tests/libs/alisp/test_alisp.avm
        valgrind ./src/AtomVM ./tests/libs/alisp/test_alisp.avm<|MERGE_RESOLUTION|>--- conflicted
+++ resolved
@@ -102,24 +102,12 @@
 
         - otp: "22"
           elixir_version: "1.8"
-<<<<<<< HEAD
-          cmake_opts_fp: "-DAVM_DISABLE_FP=on"
-
-        - otp: "23"
-          elixir_version: "1.10.4"
-          cmake_opts_fp: "-DAVM_DISABLE_FP=on"
-
-        - otp: "24"
-          elixir_version: "1.11"
-          cmake_opts_fp: "-DAVM_DISABLE_FP=on"
-=======
 
         - otp: "23"
           elixir_version: "1.11"
 
         - otp: "24"
           elixir_version: "1.14"
->>>>>>> 6501b0a7
 
         - os: "ubuntu-18.04"
           cc: "gcc-4.8"
@@ -138,14 +126,8 @@
           cxx: "g++-10"
           cflags: "-m32 -O3"
           otp: "23"
-<<<<<<< HEAD
-          elixir_version: "1.10.4"
-          cmake_opts_other: "-DOPENSSL_CRYPTO_LIBRARY=/usr/lib/i386-linux-gnu/libcrypto.so"
-          cmake_opts_fp: "-DAVM_DISABLE_FP=on"
-=======
           elixir_version: "1.11"
           cmake_opts: "-DOPENSSL_CRYPTO_LIBRARY=/usr/lib/i386-linux-gnu/libcrypto.so -DAVM_CREATE_STACKTRACES=off"
->>>>>>> 6501b0a7
           arch: "i386"
           compiler_pkgs: "gcc-10 g++-10 gcc-10-multilib g++-10-multilib libc6-dev-i386
           libc6-dbg:i386 zlib1g-dev:i386 libssl-dev:i386"
