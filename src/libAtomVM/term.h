/*
 * This file is part of AtomVM.
 *
 * Copyright 2017 Davide Bettio <davide@uninstall.it>
 *
 * Licensed under the Apache License, Version 2.0 (the "License");
 * you may not use this file except in compliance with the License.
 * You may obtain a copy of the License at
 *
 *    http://www.apache.org/licenses/LICENSE-2.0
 *
 * Unless required by applicable law or agreed to in writing, software
 * distributed under the License is distributed on an "AS IS" BASIS,
 * WITHOUT WARRANTIES OR CONDITIONS OF ANY KIND, either express or implied.
 * See the License for the specific language governing permissions and
 * limitations under the License.
 *
 * SPDX-License-Identifier: Apache-2.0 OR LGPL-2.1-or-later
 */

/**
 * @file term.h
 * @brief term manipulation functions
 *
 * @details This header implements term manipulation functions.
 */

#ifndef _TERM_H_
#define _TERM_H_

#include <stdbool.h>
#include <stdint.h>
#include <stdio.h>
#include <stdlib.h>
#include <string.h>

#include "memory.h"
#include "refc_binary.h"
#include "utils.h"

#include "term_typedef.h"

#ifdef __cplusplus
extern "C" {
#endif

#define TERM_BOXED_VALUE_TAG 0x2
#define TERM_INTEGER_TAG 0xF
#define TERM_CATCH_TAG 0x1B

#define TERM_BOXED_TAG_MASK 0x3F
#define TERM_BOXED_TUPLE 0x0
#define TERM_BOXED_BIN_MATCH_STATE 0x4
#define TERM_BOXED_POSITIVE_INTEGER 0x8
#define TERM_BOXED_REF 0x10
#define TERM_BOXED_FUN 0x14
#define TERM_BOXED_FLOAT 0x18
#define TERM_BOXED_REFC_BINARY 0x20
#define TERM_BOXED_HEAP_BINARY 0x24
#define TERM_BOXED_MAP 0x3C
#define TERM_BOXED_SUB_BINARY 0x28

#define TERM_UNUSED 0x2B
#define TERM_RESERVED_MARKER(x) ((x << 6) | TERM_UNUSED)

#define TERM_BOXED_REFC_BINARY_SIZE 6
#define TERM_BOXED_BIN_MATCH_STATE_SIZE 4
#define TERM_BOXED_SUB_BINARY_SIZE 4
#define TERM_BOXED_RESOURCE_SIZE TERM_BOXED_REFC_BINARY_SIZE
#if TERM_BYTES == 8
    #define REFC_BINARY_MIN 64
    #define SUB_BINARY_MIN 16
#elif TERM_BYTES == 4
    #define REFC_BINARY_MIN 32
    #define SUB_BINARY_MIN 8
#else
    #error
#endif

#define BINARY_HEADER_SIZE 2
#define FUNCTION_REFERENCE_SIZE 4
#define BOXED_INT_SIZE (BOXED_TERMS_REQUIRED_FOR_INT + 1)
#define BOXED_INT64_SIZE (BOXED_TERMS_REQUIRED_FOR_INT64 + 1)
#define BOXED_FUN_SIZE 3
#define FLOAT_SIZE (sizeof(float_term_t) / sizeof(term) + 1)
#define REF_SIZE ((int) ((sizeof(uint64_t) / sizeof(term)) + 1))
#define TUPLE_SIZE(elems) ((int) (elems + 1))
#define CONS_SIZE 2
#define REFC_BINARY_CONS_OFFSET 4
#define LIST_SIZE(num_elements, element_size) ((num_elements) * ((element_size) + CONS_SIZE))
#define TERM_MAP_SIZE(num_elements) (3 + 2 * (num_elements))
#define TERM_MAP_SHARED_SIZE(num_elements) (2 + (num_elements))

#define LIST_HEAD_INDEX 1
#define LIST_TAIL_INDEX 0

#define TERM_BINARY_SIZE_IS_HEAP(size) ((size) < REFC_BINARY_MIN)

#if TERM_BYTES == 4
#define TERM_BINARY_DATA_SIZE_IN_TERMS(size) \
    (TERM_BINARY_SIZE_IS_HEAP(size) ? (((size) + 4 - 1) >> 2) + 1 : TERM_BOXED_REFC_BINARY_SIZE)
#elif TERM_BYTES == 8
#define TERM_BINARY_DATA_SIZE_IN_TERMS(size) \
    (TERM_BINARY_SIZE_IS_HEAP(size) ? (((size) + 8 - 1) >> 3) + 1 : TERM_BOXED_REFC_BINARY_SIZE)
#endif

#define TERM_BINARY_HEAP_SIZE(size) \
    (TERM_BINARY_DATA_SIZE_IN_TERMS(size) + BINARY_HEADER_SIZE)

#define TERM_DEBUG_ASSERT(...)

#define TERM_FROM_ATOM_INDEX(atom_index) ((atom_index << 6) | 0xB)

// 2^64 = 18446744073709551616 (20 chars)
// "#Ref<0.0.0." ">\0" (13 chars)
#define REF_AS_CSTRING_LEN 33

// 2^32 = 4294967296 (10 chars)
// "<0." ".0>\0" (7 chars)
#define PID_AS_CSTRING_LEN 17

#ifndef TYPEDEF_GLOBALCONTEXT
#define TYPEDEF_GLOBALCONTEXT
typedef struct GlobalContext GlobalContext;
#endif

typedef struct PrinterFun PrinterFun;

typedef int (*printer_function_t)(PrinterFun *fun, const char *fmt, ...) PRINTF_FORMAT_ARGS(2, 3);

struct PrinterFun
{
    printer_function_t print;
};

enum RefcBinaryFlags
{
    RefcNoFlags = 0,
    RefcBinaryIsConst
};

typedef enum
{
    TermCompareNoOpts = 0,
    TermCompareExact = 1
} TermCompareOpts;

typedef enum
{
    TermCompareMemoryAllocFail = 0,
    TermEquals = 1,
    TermLessThan = 2,
    TermGreaterThan = 4
} TermCompareResult;

#define TERM_MAP_NOT_FOUND -1
#define TERM_MAP_MEMORY_ALLOC_FAIL -2

/**
 * @brief All empty tuples will reference this
 */
extern const term empty_tuple;

/**
 * @brief Compares two terms
 *
 * @details Tells if first term is >, < or == to the second term.
 * @param t the first term.
 * @param other the second term.
 * @param opts a value of 1 will compare exact equality, 0 for less strict equality.
 * @param global the global context.
 * @return any of TermEquals, TermLessThan, TermGreaterThan or TermCompareMemoryAllocFail error.
 */
TermCompareResult term_compare(term t, term other, TermCompareOpts opts, GlobalContext *global);

/**
 * @brief Create a reference-counted binary on the heap
 *
 * @details This function will create a reference-counted binary on the heap.  If the data
 * supplied is "const" (e.g., read from a literal in a BEAM file), then the returned term
 * will point directly to the supplied data, and will not technically be reference-counted.
 * Otherwise, a block of memory will be allocated to contain a copy of the data, in addition
 * to a reference counter, so that the block can be free'd when no other terms reference
 * the created object.  (The reference count will be initialized to 1).  If the data is
 * non-NULL, it will be copied into the newly allocated block of memory.
 * @param size the size (in bytes) of the data to allocate
 * @param is_const designates whether the data pointed to is "const", such as a term literal
 * @param heap the heap to allocate the binary in
 * @param glb the global context as refc binaries are global
 * @return a term (reference) pointing to the newly allocated binary in the process heap.
 */
term term_alloc_refc_binary(size_t size, bool is_const, Heap *heap, GlobalContext *glb);

/**
 * @brief Create a sub-binary
 *
 * @details This function will create a sub-binary on the heap, using the supplied binary,
 * offset into the binary, and length of the sub-binary.  This function assumes the length
 * of the referenced binary is greater or equal to offset + len.
 * @param binary the referenced binary
 * @param offset the offset into the referenced binary to start the sub-binary
 * @param len the length (in bytes) of the sub-binary
 * @param heap the heap to allocate the binary in
 * @return a term (reference) pointing to the newly allocated sub-binary in the process heap.
 */
term term_alloc_sub_binary(term binary, size_t offset, size_t len, Heap *heap);

/**
 * @brief Gets a pointer to a term stored on the heap
 *
 * @details Casts a term to a term * that points to a value stored on the heap. Be aware: terms are assumed to be immutable.
 * @param t the term that will be casted, it must be valid.
 * @return a pointer to a term.
 */
static inline term *term_to_term_ptr(term t)
{
    return (term *) (t & ~0x3UL);
}

/**
 * @brief Gets a const pointer to a term stored on the heap
 *
 * @details Casts a term to a const term * that points to a value stored on the heap.
 * @param t the term that will be casted, it must be valid.
 * @return a const pointer to a term.
 */
static inline const term *term_to_const_term_ptr(term t)
{
    return (const term *) (t & ~0x3UL);
}

/**
 * @brief Checks if a term is an atom
 *
 * @details Returns \c true if a term is an atom, otherwise \c false.
 * @param t the term that will be checked.
 * @return \c true if check succeeds, \c false otherwise.
 */
static inline bool term_is_atom(term t)
{
    /* atom: | atom index | 00 10 11 */
    return ((t & 0x3F) == 0xB);
}

/**
 * @brief Check if a term is an invalid term
 *
 * @details Returns \c true if a term is an invalid term, otherwise \c false is returned.
 * @param t the term that will be checked.
 * @return \c true if check succeeds, \c false otherwise.
 */
static inline bool term_is_invalid_term(term t)
{
    return (t == 0);
}

/**
 * @brief Checks if a term is nil
 *
 * @details Returns \c true if a term is nil, otherwise \c false.
 * @param t the term that will be checked.
 * @return \c true if check succeeds, \c false otherwise.
 */
static inline bool term_is_nil(term t)
{
    /* nil: 11 10 11 */
    return ((t & 0x3F) == 0x3B);
}

/**
 * @brief Checks if a term is a non empty list
 *
 * @details Returns \c true if a term is a non empty list (cons), otherwise \c false.
 * @param t the term that will be checked.
 * @return \c true if check succeeds, \c false otherwise.
 */
static inline bool term_is_nonempty_list(term t)
{
    /* list: 01 */
    return ((t & 0x3) == 0x1);
}

/**
 * @brief Checks if a term is a list
 *
 * @details Returns \c true if a term is a list (cons) or an empty list (nil term), otherwise \c false.
 * @param t the term that will be checked.
 * @return \c true if check succeeds, \c false otherwise.
 */
static inline bool term_is_list(term t)
{
    /* list: 01 */
    return term_is_nonempty_list(t) || term_is_nil(t);
}

/**
 * @brief Checks if a term is a boxed value
 *
 * @details Returns \c true if a term is a boxed value stored on the heap, such as a tuple, otherwise \c false.
 * @param t the term that will be checked.
 * @return \c true if check succeeds, \c false otherwise.
 */
static inline bool term_is_boxed(term t)
{
    /* boxed: 10 */
    return ((t & 0x3) == 0x2);
}

/**
 * @brief Checks if a term is a movable boxed value
 *
 * @details Returns \c true if a term is a boxed value that can be safely copied with memcpy.
 * @param t the term that will checked.
 * @return \c true if check succeeds, \c false otherwise.
 */
static inline bool term_is_movable_boxed(term t)
{
    /* boxed: 10 */
    if ((t & 0x3) == 0x2) {
        const term *boxed_value = term_to_const_term_ptr(t);
        switch (boxed_value[0] & TERM_BOXED_TAG_MASK) {
            case 0x10:
                return true;

            default:
                return false;
        }
    } else {
        return false;
    }
}

/**
 * @brief Returns size of a boxed term from its header
 *
 * @details Returns the size that is stored in boxed term header most significant bits.
 * @param header the boxed term header.
 * @return the size of the boxed term that follows the header. 0 is returned if the boxed term is just the header.
 */
static inline size_t term_get_size_from_boxed_header(term header)
{
    return header >> 6;
}

/**
 * @brief Returns size of a boxed term
 *
 * @details Returns the size of a boxed term in term units.
 * @param t the boxed term.
 * @return size of given term.
 *
 */
static inline size_t term_boxed_size(term t)
{
    /* boxed: 10 */
    TERM_DEBUG_ASSERT((t & 0x3) == 0x2);

    const term *boxed_value = term_to_const_term_ptr(t);
    return term_get_size_from_boxed_header(*boxed_value);
}

/**
 * @brief Checks if a term is a binary
 *
 * @details Returns \c true if a term is a binary stored on the heap, otherwise \c false.
 * @param t the term that will be checked.
 * @return \c true if check succeeds, \c false otherwise.
 */
static inline bool term_is_binary(term t)
{
    /* boxed: 10 */
    if ((t & 0x3) == 0x2) {
        const term *boxed_value = term_to_const_term_ptr(t);
        int masked_value = boxed_value[0] & TERM_BOXED_TAG_MASK;
        switch (masked_value) {
            case TERM_BOXED_REFC_BINARY:
            case TERM_BOXED_HEAP_BINARY:
            case TERM_BOXED_SUB_BINARY:
                return true;
            default:
                return false;
        }
    }

    return false;
}

/**
 * @brief Checks if a term is a binary
 *
 * @details Returns \c true if a term is a binary stored on the heap, otherwise \c false.
 * @param t the term that will be checked.
 * @return \c true if check succeeds, \c false otherwise.
 */
static inline bool term_is_refc_binary(term t)
{
    /* boxed: 10 */
    if (term_is_boxed(t)) {
        const term *boxed_value = term_to_const_term_ptr(t);
        int masked_value = boxed_value[0] & TERM_BOXED_TAG_MASK;
        return masked_value == TERM_BOXED_REFC_BINARY;
    }

    return false;
}

static inline bool term_refc_binary_is_const(term t)
{
    const term *boxed_value = term_to_const_term_ptr(t);
    return (boxed_value[2] & RefcBinaryIsConst) != 0;
}

/**
 * @brief Checks if a term is a sub-binary
 *
 * @details Returns \c true if a term is a sub-binary; \c false, otherwise.
 * @param t the term that will be checked.
 * @return \c true if check succeeds; \c false, otherwise.
 */
static inline bool term_is_sub_binary(term t)
{
    if (term_is_boxed(t)) {
        const term *boxed_value = term_to_const_term_ptr(t);
        int masked_value = boxed_value[0] & TERM_BOXED_TAG_MASK;
        return masked_value == TERM_BOXED_SUB_BINARY;
    }

    return false;
}

/**
 * @brief Checks if a term is an integer value
 *
 * @details Returns \c true if a term is an integer value, otherwise \c false.
 * @param t the term that will be checked.
 * @return \c true if check succeeds, \c false otherwise.
 */
static inline bool term_is_integer(term t)
{
    /* integer: 11 11 */
    return ((t & 0xF) == 0xF);
}

/**
 * @brief Checks if a term is a uint8_t
 *
 * @details Returns \c true if a term is an integer value in the [0, 255] range, otherwise \c false.
 * @param t the term that will be checked.
 * @return \c true if check succeeds, \c false otherwise.
 */
static inline bool term_is_uint8(term t)
{
    return ((t & ~((term) 0xFF0)) == 0xF);
}

static inline bool term_is_boxed_integer(term t)
{
    if (term_is_boxed(t)) {
        const term *boxed_value = term_to_const_term_ptr(t);
        if ((boxed_value[0] & TERM_BOXED_TAG_MASK) == TERM_BOXED_POSITIVE_INTEGER) {
            return true;
        }
    }

    return false;
}

static inline bool term_is_any_integer(term t)
{
    return term_is_integer(t) || term_is_boxed_integer(t);
}

static inline bool term_is_catch_label(term t)
{
    return (t & 0x3F) == TERM_CATCH_TAG;
}

/**
 * @brief Checks if a term is a pid
 *
 * @details Returns \c true if a term is a process id, otherwise \c false.
 * @param t the term that will be checked.
 * @return \c true if check succeeds, \c false otherwise.
 */
static inline bool term_is_pid(term t)
{
    /* integer: 00 11 */
    return ((t & 0xF) == 0x3);
}

/**
 * @brief Checks if a term is a tuple
 *
 * @details Returns \c true if a term is a tuple, otherwise \c false.
 * @param t the term that will be checked.
 * @return \c true if check succeeds, \c false otherwise.
 */
static inline bool term_is_tuple(term t)
{
    if (term_is_boxed(t)) {
        const term *boxed_value = term_to_const_term_ptr(t);
        if ((boxed_value[0] & 0x3F) == 0) {
            return true;
        }
    }

    return false;
}

/**
 * @brief Checks if a term is a reference
 *
 * @details Returns \c true if a term is a reference, otherwise \c false.
 * @param t the term that will be checked.
 * @return \c true if check succeeds, \c false otherwise.
 */
static inline bool term_is_reference(term t)
{
    if (term_is_boxed(t)) {
        const term *boxed_value = term_to_const_term_ptr(t);
        if ((boxed_value[0] & 0x3F) == TERM_BOXED_REF) {
            return true;
        }
    }

    return false;
}

/**
 * @brief Checks if a term is a fun
 *
 * @details Returns \c true if a term is a fun, otherwise \c false.
 * @param t the term that will be checked.
 * @return \c true if check succeeds, \c false otherwise.
 * @deprecated renamed to term_is_fun.
 */
static inline bool term_is_function(term t)
{
    if (term_is_boxed(t)) {
        const term *boxed_value = term_to_const_term_ptr(t);
        if ((boxed_value[0] & 0x3F) == TERM_BOXED_FUN) {
            return true;
        }
    }

    return false;
}

/**
 * @brief Checks if a term is a fun
 *
 * @details Returns true if a term is a fun, otherwise false.
 * @param t the term that will be checked.
 * @return true if check succeeds, \c false otherwise.
 */

static inline bool term_is_fun(term t)
{
    return term_is_function(t) != 0;
}

/**
 * @brief Checks if a term is an external fun
 *
 * @details Returns true if a term is an external fun such as "fun m:f/a", otherwise false.
 * @param t the term that will be checked.
 * @return true if check succeeds, \c false otherwise.
 */
static inline bool term_is_external_fun(term t)
{
    if (term_is_fun(t)) {
        const term *boxed_value = term_to_const_term_ptr(t);
        term index_or_function = boxed_value[2];
        if (term_is_atom(index_or_function)) {
            return true;
        }
    }

    return false;
}

/**
 * @brief Checks if a term is a saved CP
 *
 * @details Returns \c true if a term is a saved continuation pointer, otherwise \c false.
 * @param t the term that will be checked.
 * @return \c true if check succeeds, \c false otherwise.
 */
static inline bool term_is_cp(term t)
{
    return ((t & 0x3) == 0);
}

/**
 * @brief Gets invalid term
 *
 * @details Returns always an invalid term.
 * @return invalid term.
 */
static inline term term_invalid_term()
{
    return 0;
}

/**
 * @brief Gets nil value
 *
 * @details Returns always the nil value.
 * @return nil value term.
 */
static inline term term_nil()
{
    return 0x3B;
}

/**
 * @brief Gets global atom table index
 *
 * @details Returns atom table index for given atom term.
 * @param t the term that will be converted to atom table index. t must be a valid atom term.
 * @return a global atom table index.
 */
static inline int term_to_atom_index(term t)
{
    return t >> 6;
}

/**
 * @brief Term from global atom table index
 *
 * @details Returns a term from the given global atom table index.
 * @param atom_index global atoms table index.
 * @return a term that encapsulates the atom.
 */
static inline term term_from_atom_index(int atom_index)
{
    return TERM_FROM_ATOM_INDEX(atom_index);
}

/**
 * @brief Term to uint8
 *
 * @details Returns an uint8 for a given term. No overflow check is executed.
 * @param t the term that will be converted to uint8.
 * @return an uint8_t value.
 */
static inline uint8_t term_to_uint8(term t)
{
    TERM_DEBUG_ASSERT(term_is_uint8(t));

    return ((uint16_t) t) >> 4;
}

/**
 * @brief Term to int32
 *
 * @details Returns an int32 for a given term. No overflow check is executed.
 * @param t the term that will be converted to int32, term type is checked.
 * @return a int32 value.
 */
static inline int32_t term_to_int32(term t)
{
    TERM_DEBUG_ASSERT(term_is_integer(t));

    return ((int32_t) t) >> 4;
}

static inline avm_int_t term_to_int(term t)
{
    TERM_DEBUG_ASSERT(term_is_integer(t));

    return ((avm_int_t) t) >> 4;
}

static inline int term_to_catch_label_and_module(term t, int *module_index)
{
    *module_index = t >> 24;
    return (t >> 6) & 0x3FFFF;
}

/**
 * @brief Gets process table index
 *
 * @details Returns local process table index for given atom term.
 * @param t the term that will be converted to local process table index, term type is checked.
 * @return a local process table index.
 */
static inline int32_t term_to_local_process_id(term t)
{
    TERM_DEBUG_ASSERT(term_is_pid(t));

    return t >> 4;
}

/**
 * @brief Term from int4
 *
 * @details Returns a term for a given 4 bits integer value.
 * @param value the value that will be converted to a term.
 * @return a term that encapsulates the integer value.
 */
static inline term term_from_int4(int8_t value)
{
    return (value << 4) | 0xF;
}

/**
 * @brief Term from int11
 *
 * @details Returns a term for a given 11 bits integer value.
 * @param value the value that will be converted to a term.
 * @return a term that encapsulates the integer value.
 */
static inline term term_from_int11(int16_t value)
{
    return (value << 4) | 0xF;
}

/**
 * @brief Term from int32
 *
 * @details Returns a term for a given 32 bits integer value.
 * @param value the value that will be converted to a term.
 * @return a term that encapsulates the integer value.
 */
static inline term term_from_int32(int32_t value)
{
#if TERM_BITS == 32
    // 268435455 == 0x0FFFFFFF
    if (UNLIKELY((value > 268435455) || (value < -268435455))) {
        //TODO: unimplemented on heap integer value
        fprintf(stderr, "term_from_int32: unimplemented: term should be moved to heap.");
        AVM_ABORT();

    } else {
        return (value << 4) | 0xF;
    }

#elif TERM_BITS == 64
    return (value << 4) | 0xF;

#else
    #error "Wrong TERM_BITS define"
#endif
}

static inline term term_from_int64(int64_t value)
{
#if TERM_BITS == 32
    // 268435455 == 0x0FFFFFFF
    if (UNLIKELY((value > 268435455) || (value < -268435455))) {
        //TODO: unimplemented on heap integer value
        fprintf(stderr, "term_from_int64: unimplemented: term should be moved to heap.");
        AVM_ABORT();

    } else {
        return (value << 4) | 0xF;
    }

#elif TERM_BITS == 64
    // 1152921504606846975 = 0x0FFFFFFFFFFFFFFF
    if (UNLIKELY((value > 1152921504606846975) || (value < -1152921504606846975))) {
        //TODO: unimplemented on heap integer value
        fprintf(stderr, "unimplemented: term should be moved to heap.");
        AVM_ABORT();

    } else {
        return (value << 4) | 0xF;
    }

#else
    #error "Wrong TERM_BITS define"
#endif
}

static inline term term_from_int(avm_int_t value)
{
    return (value << 4) | 0xF;
}

static inline avm_int_t term_unbox_int(term boxed_int)
{
    TERM_DEBUG_ASSERT(term_is_boxed_integer(boxed_int));

    const term *boxed_value = term_to_const_term_ptr(boxed_int);

    return (avm_int_t) boxed_value[1];
}

static inline avm_int64_t term_unbox_int64(term boxed_long)
{
    TERM_DEBUG_ASSERT(term_is_boxed_integer(boxed_long));

    const term *boxed_value = term_to_const_term_ptr(boxed_long);

    #if BOXED_TERMS_REQUIRED_FOR_INT64 == 1
        return (avm_int64_t) boxed_value[1];

    #elif BOXED_TERMS_REQUIRED_FOR_INT64 == 2
        #if __BYTE_ORDER__ == __ORDER_LITTLE_ENDIAN__
            return (avm_int64_t) ((avm_uint64_t) boxed_value[1] | ((avm_uint64_t) boxed_value[2] << 32));
        #elif __BYTE_ORDER__ == __ORDER_BIG_ENDIAN__
            return (avm_int64_t) ((avm_uint64_t) boxed_value[1] << 32) | (avm_uint64_t) boxed_value[2];
        #else
            #error "unsupported endianness."
        #endif
    #else
        #error "unsupported configuration."
    #endif
}

static inline avm_int_t term_maybe_unbox_int(term maybe_boxed_int)
{
    if (term_is_boxed_integer(maybe_boxed_int)) {
        return term_unbox_int(maybe_boxed_int);
    } else {
        return term_to_int(maybe_boxed_int);
    }
}

static inline avm_int64_t term_maybe_unbox_int64(term maybe_boxed_int)
{
    if (term_is_boxed(maybe_boxed_int)) {
        if (term_boxed_size(maybe_boxed_int) == 1) {
            return term_unbox_int(maybe_boxed_int);
        } else {
            return term_unbox_int64(maybe_boxed_int);
        }
    } else {
        return term_to_int(maybe_boxed_int);
    }
}

static inline term term_make_boxed_int(avm_int_t value, Heap *heap)
{
    term *boxed_int = memory_heap_alloc(heap, 1 + BOXED_TERMS_REQUIRED_FOR_INT);
    boxed_int[0] = (BOXED_TERMS_REQUIRED_FOR_INT << 6) | TERM_BOXED_POSITIVE_INTEGER; // OR sign bit
    boxed_int[1] = value;
    return ((term) boxed_int) | TERM_BOXED_VALUE_TAG;
}

static inline term term_make_boxed_int64(avm_int64_t large_int64, Heap *heap)
{
    term *boxed_int = memory_heap_alloc(heap, 1 + BOXED_TERMS_REQUIRED_FOR_INT64);
    boxed_int[0] = (BOXED_TERMS_REQUIRED_FOR_INT64 << 6) | TERM_BOXED_POSITIVE_INTEGER; // OR sign bit
    #if BOXED_TERMS_REQUIRED_FOR_INT64 == 1
        boxed_int[1] = large_int64;
    #elif BOXED_TERMS_REQUIRED_FOR_INT64 == 2
        #if __BYTE_ORDER__ == __ORDER_LITTLE_ENDIAN__
            boxed_int[1] = large_int64;
            boxed_int[2] = large_int64 >> 32;
        #elif  __BYTE_ORDER__ == __ORDER_BIG_ENDIAN__
            boxed_int[2] = large_int64;
            boxed_int[1] = large_int64 >> 32;
        #else
            #error "unsupported endianness."
        #endif
    #else
        #error "unsupported configuration."
    #endif
    return ((term) boxed_int) | TERM_BOXED_VALUE_TAG;
}

static inline term term_make_maybe_boxed_int64(avm_int64_t value, Heap *heap)
{
    #if BOXED_TERMS_REQUIRED_FOR_INT64 == 2
        if ((value < AVM_INT_MIN) || (value > AVM_INT_MAX)) {
            return term_make_boxed_int64(value, heap);
        }
    #endif

    if ((value < MIN_NOT_BOXED_INT) || (value > MAX_NOT_BOXED_INT)) {
        return term_make_boxed_int(value, heap);

    } else {
        return term_from_int(value);
    }
}

static inline size_t term_boxed_integer_size(avm_int64_t value)
{
    #if BOXED_TERMS_REQUIRED_FOR_INT64 == 2
        if ((value < AVM_INT_MIN) || (value > AVM_INT_MAX)) {
            return BOXED_INT64_SIZE;
        }
    #endif
    if ((value < MIN_NOT_BOXED_INT) || (value > MAX_NOT_BOXED_INT)) {
        return BOXED_INT_SIZE;
    } else {
        return 0;
    }
}

static inline term term_from_catch_label(unsigned int module_index, unsigned int label)
{
    return (term) ((module_index << 24) | (label << 6) | TERM_CATCH_TAG);
}

/**
 * @brief Term from local process id
 *
 * @details Returns a term for a given local process table index.
 * @param local_process_id the local process table index that will be converted to a term.
 * @return a term that encapsulates a PID.
 */
static inline term term_from_local_process_id(uint32_t local_process_id)
{
    return (local_process_id << 4) | 0x3;
}

/**
 * @brief Determine whether a binary should be a heap binary or not
 *
 * @details Returns \c true if a binary of the specified size should be allocated
 *          in the process heap (as opposed to being a refc binary)
 * @param size the intended binary size
 * @return \c true if the binary should be allocated in the process heap; \c false, otherwise.
 */
static inline bool term_binary_size_is_heap_binary(size_t size)
{
    return size < REFC_BINARY_MIN;
}

/**
 * @brief The count of terms needed to store the given amount of bytes
 *
 * @details Returns the count of terms needed to store the given size in bytes.
 * @param size the size in bytes
 * @return the count of terms
 */
static inline size_t term_binary_data_size_in_terms(size_t size)
{
    if (term_binary_size_is_heap_binary(size)) {
#if TERM_BYTES == 4
    return ((size + 4 - 1) >> 2) + 1;
#elif TERM_BYTES == 8
    return ((size + 8 - 1) >> 3) + 1;
#else
    #error
#endif
    } else {
        return TERM_BOXED_REFC_BINARY_SIZE;
    }
}

/**
 * @brief The size (in terms) of a binary of size-many bytes in the heap
 *
 * @details Returns the number of terms needed in the heap to store a binary of a given size (in bytes)
 * @param size the size of the binary (in bytes)
 * @return the size (in terms) of a binary of size-many bytes in the heap
 */
static inline size_t term_binary_heap_size(size_t size)
{
    return term_binary_data_size_in_terms(size) + BINARY_HEADER_SIZE;
}

/**
 * @brief Gets binary size
 *
 * @details Returns binary size for a given binary term.
 * @param t a term pointing to binary data. Fails if t is not a binary term.
 * @return binary size in bytes.
 */
static inline unsigned long term_binary_size(term t)
{
    TERM_DEBUG_ASSERT(term_is_binary(t));

    const term *boxed_value = term_to_const_term_ptr(t);
    return boxed_value[1];
}

/**
 * @brief Get the pointer off heap refc binary.
 *
 * @details Returns address
 * @return offset (in words).
 */
static inline void *term_refc_binary_ptr(term refc_binary)
{
    TERM_DEBUG_ASSERT(term_is_refc_binary(refc_binary));

    term *boxed_value = term_to_term_ptr(refc_binary);
    return (void *) boxed_value[3];
}

/**
 * @brief Gets binary data
 *
 * @details Returns a pointer to stored binary data.
 * @param t a term pointing to binary data. Fails if t is not a binary term.
 * @return a const char * pointing to binary internal data.
 */
static inline const char *term_binary_data(term t)
{
    TERM_DEBUG_ASSERT(term_is_binary(t));

    const term *boxed_value = term_to_const_term_ptr(t);
    if (term_is_refc_binary(t)) {
        if (term_refc_binary_is_const(t)) {
            return (const char *) boxed_value[3];
        } else {
            return (const char *) refc_binary_get_data((struct RefcBinary *) boxed_value[3]);
        }
    }
    if (term_is_sub_binary(t)) {
        return term_binary_data(boxed_value[3]) + boxed_value[2]; // offset
    }
    return (const char *) (boxed_value + 2);
}

/**
* @brief Create an uninitialized binary.
*
* @details Allocates a binary on the heap, and returns a term pointing to it.
* Note that the data in the binary is uninitialized and could contain any garbage.
* Make sure to initialize before use, if needed (e.g., via memset).
* The binary may be allocated as a refc if it is large enough.
* @param size size of binary data buffer.
* @param heap the heap to allocate the binary in
* @param glb the global context as refc binaries are global
* @return a term pointing to the boxed binary pointer.
*/
static inline term term_create_uninitialized_binary(size_t size, Heap *heap, GlobalContext *glb)
{
    if (term_binary_size_is_heap_binary(size)) {
        size_t size_in_terms = term_binary_data_size_in_terms(size);

        term *boxed_value = memory_heap_alloc(heap, size_in_terms + 1);
        boxed_value[0] = (size_in_terms << 6) | TERM_BOXED_HEAP_BINARY;
        boxed_value[1] = size;

        return ((term) boxed_value) | TERM_BOXED_VALUE_TAG;
    } else {
        return term_alloc_refc_binary(size, false, heap, glb);
    }
}

/**
 * @brief Term from binary data
 *
 * @details Allocates a binary on the heap, and returns a term pointing to it.
 * @param data binary data.
 * @param size size of binary data buffer.
 * @param heap the heap to allocate the binary in
 * @param glb the global context as refc binaries are global
 * @return a term pointing to the boxed binary pointer.
 */
static inline term term_from_literal_binary(const void *data, size_t size, Heap *heap, GlobalContext *glb)
{
    term binary = term_create_uninitialized_binary(size, heap, glb);
    memcpy((void *) term_binary_data(binary), data, size);
    return binary;
}

/**
 * @brief Get the number of words in the heap to allocate for a sub-binary.
 *
 * @details This function is used to compute the number of words needed on the heap
 * to allocate for a sub-binary.  This function is typically used in conjunction with
 *term_maybe_create_sub_binary
 * @param binary source binary
 * @param len desired length of the sub-binary
 * @return the number of words needed to allocate on the process heap for the desired sub-binary
 */
static inline size_t term_sub_binary_heap_size(term binary, size_t len)
{
    if (term_is_refc_binary(binary) && len >= SUB_BINARY_MIN) {
        return TERM_BOXED_SUB_BINARY_SIZE;
    } else {
        return term_binary_heap_size(len);
    }
}

/**
 * @brief (Maybe) create a sub-binary -- if not, create a heap binary.
 *
 * @details Allocates a sub-binary if the source binary is reference-counted
 * binary and if the length of the sub-binary is sufficiently large.
 * @param binary source binary
 * @param offset offset into the source binary marking the start of the sub-binary
 * @param len desired length of the sub-binary
 * @param heap the heap to allocate memory in
 * @param glb the global context as refc binaries are global
 * @return a term pointing to the boxed binary pointer.
 */
static inline term term_maybe_create_sub_binary(term binary, size_t offset, size_t len, Heap *heap, GlobalContext *glb)
{
    if (term_is_refc_binary(binary) && len >= SUB_BINARY_MIN) {
        return term_alloc_sub_binary(binary, offset, len, heap);
    } else if (term_is_sub_binary(binary) && len >= SUB_BINARY_MIN) {
        const term *boxed_value = term_to_const_term_ptr(binary);
        return term_alloc_sub_binary(boxed_value[3], boxed_value[2] + offset, len, heap);
    } else {
        const char *data = term_binary_data(binary);
        return term_from_literal_binary(data + offset, len, heap, glb);
    }
}

static inline void term_set_refc_binary_data(term t, const void *data)
{
    TERM_DEBUG_ASSERT(term_is_refc_binary(t));
    term *boxed_value = term_to_term_ptr(t);
    boxed_value[3] = (term) data;
}

static inline term term_from_const_binary(const void *data, size_t size, Heap *heap, GlobalContext *glb)
{
    term binary = term_alloc_refc_binary(size, true, heap, glb);
    term_set_refc_binary_data(binary, data);
    return binary;
}

/**
* @brief Create an empty binary.  All bytes in the binary are initialized to 0x00
*
* @details Allocates a binary on the heap, and returns a term pointing to it.
* @param size size of binary data buffer.
* @param heap the heap to allocate memory in
* @param glb the global context as refc binaries are global
* @return a term pointing to the boxed binary pointer.
*/
static inline term term_create_empty_binary(size_t size, Heap *heap, GlobalContext *glb)
{
    term t = term_create_uninitialized_binary(size, heap, glb);
    memset((char *) term_binary_data(t), 0x00, size);
    return t;
}

/**
* @brief Insert an binary into a binary (using bit syntax).
*
* @details Insert the data from the input binary, starting
* at the bit position starting in offset.
* @param t a term pointing to binary data. Fails if t is not a binary term.
* @param offset the bitwise offset in t at which to start writing the integer value
* @param src binary source to insert binary data into.
* @param n the number of low-order bits from value to write.
* @return 0 on success; non-zero value if:
*           t is not a binary term
*           n is greater than the number of bits in an integer
*           there is insufficient capacity in the binary to write these bits
* In general, none of these conditions should apply, if this function is being
* called in the context of generated bit syntax instructions.
*/
static inline int term_bs_insert_binary(term t, int offset, term src, int n)
{
    if (!term_is_binary(t)) {
        fprintf(stderr, "Target is not a binary\n");
        return -1;
    }
    if (!term_is_binary(src)) {
        fprintf(stderr, "Source is not a binary\n");
        return -2;
    }
    if (offset % 8 != 0) {
        fprintf(stderr, "Offset not aligned on a byte boundary\n");
        return -3;
    }
    unsigned long capacity = term_binary_size(t);
    if (capacity < (unsigned long) (offset / 8 + n)) {
        fprintf(stderr, "Insufficient capacity to write binary\n");
        return -4;
    }
    uint8_t *dst_pos = (uint8_t *) term_binary_data(t) + offset / 8;
    uint8_t *src_pos = (uint8_t *) term_binary_data(src);
    memcpy(dst_pos, src_pos, n);
    return 0;
}

/**
 * @brief Get a ref term from ref ticks
 *
 * @param ref_ticks an unique uint64 value that will be used to create ref term.
 * @param heap the heap to allocate memory in
 * @return a ref term created using given ref ticks.
 */
static inline term term_from_ref_ticks(uint64_t ref_ticks, Heap *heap)
{
    term *boxed_value = memory_heap_alloc(heap, REF_SIZE);
    boxed_value[0] = ((REF_SIZE - 1) << 6) | TERM_BOXED_REF;

    #if TERM_BYTES == 8
        boxed_value[1] = (term) ref_ticks;

    #elif TERM_BYTES == 4
        boxed_value[1] = (ref_ticks >> 4);
        boxed_value[2] = (ref_ticks & 0xFFFFFFFF);

    #else
        #error "terms must be either 32 or 64 bit wide"
    #endif

    return ((term) boxed_value) | TERM_BOXED_VALUE_TAG;
}

static inline uint64_t term_to_ref_ticks(term rt)
{
    TERM_DEBUG_ASSERT(term_is_reference(rt));

    const term *boxed_value = term_to_const_term_ptr(rt);

    #if TERM_BYTES == 8
        return boxed_value[1];

    #elif TERM_BYTES == 4
        return (boxed_value[1] << 4) | boxed_value[2];

    #else
        #error "terms must be either 32 or 64 bit wide"
    #endif
}

/**
 * @brief Allocates a tuple on a context heap
 *
 * @details Allocates an uninitialized tuple on the heap with given arity.
 * @param size tuple arity (count of tuple elements).
 * @param heap the heap to allocate memory in
 * @return a term pointing on an empty tuple allocated on the heap.
 */
static inline term term_alloc_tuple(uint32_t size, Heap *heap)
{
    //TODO: write a real implementation
    //align constraints here
    term *boxed_value = memory_heap_alloc(heap, 1 + size);
    boxed_value[0] = (size << 6); //tuple

    return ((term) boxed_value) | 0x2;
}

/**
 * @brief Replaces the content of a tuple element.
 *
 * @details Destructively replaces the nth element of an existing tuple, it should be used only on newly allocated tuples.
 * @param t the term pointing to the target tuple, fails if not a tuple.
 * @param elem_index the index of the element that will be replaced.
 * @param put_value the term that will be put on the nth tuple element.
 */
static inline void term_put_tuple_element(term t, uint32_t elem_index, term put_value)
{
    TERM_DEBUG_ASSERT(term_is_tuple(t));

    term *boxed_value = term_to_term_ptr(t);

    TERM_DEBUG_ASSERT(((boxed_value[0] & 0x3F) == 0) && (elem_index < (boxed_value[0] >> 6)));

    boxed_value[elem_index + 1] = put_value;
}

/**
 * @brief Returns the nth tuple element
 *
 * @details Returns the nth element for a given tuple pointed by a term.
 * @param t a term that points to a tuple, fails otherwise.
 * @param elem_index index of the nth element that will be returned.
 * @return nth tuple term.
 */
static inline term term_get_tuple_element(term t, int elem_index)
{
    TERM_DEBUG_ASSERT(term_is_tuple(t));

    const term *boxed_value = term_to_const_term_ptr(t);

    TERM_DEBUG_ASSERT(((boxed_value[0] & 0x3F) == 0) && (elem_index < (boxed_value[0] >> 6)));

    return boxed_value[elem_index + 1];
}

/*
 * @brief Returns count of tuple elements
 *
 * @details Returns tuple arity for the given term pointing to a tuple, fails otherwise.
 * @param t a term pointing to a tuple.
 * @return integer count of tuple elements (tuple arity).
 */
static inline int term_get_tuple_arity(term t)
{
    TERM_DEBUG_ASSERT(term_is_tuple(t));

    const term *boxed_value = term_to_const_term_ptr(t);
    return term_get_size_from_boxed_header(boxed_value[0]);
}

/**
 * @brief Allocates a new list using string data
 *
 * @details Returns a term that points to a list (cons) that will be created using a string.
 * @param data a pointer to a string, it doesn't need to be NULL terminated.
 * @param size of the string/list that will be read and allocated.
 * @param heap the heap to allocate memory in
 * @return a term pointing to a list.
 */
static inline term term_from_string(const uint8_t *data, uint16_t size, Heap *heap)
{
    //TODO: write a real implementation
    //align constraints here
    term *list_cells = memory_heap_alloc(heap, size * 2);
    for (int i = 0; i < size * 2; i += 2) {
        list_cells[i] = (term) &list_cells[i + 2] | 0x1;
        list_cells[i + 1] = term_from_int11(data[i / 2]);
    }
    list_cells[size * 2 - 2] = 0x3B;

    return ((term) list_cells) | 0x1;
}

/**
 * @brief Gets a term * pointing to a list
 *
 * @details Returns a term * pointer to a list (cons) from a given term.
 * @param t a term that points to a valid cons.
 * @return a term * pointing to the head of the first cell of a list.
 */
static inline term *term_get_list_ptr(term t)
{
    return (term *) (t & ~0x1);
}

/**
 * @brief Gets list term from pointer
 *
 * @details Return given list term from a list element pointer.
 * @param list_elem a pointer to a list element.
 * @return a list term
 */
static inline term term_list_from_list_ptr(term *list_elem)
{
    return ((term) list_elem) | 0x1;
}

/**
 * @brief Gets list head
 *
 * @details Returns given list head term
 * @param t a term pointing to a valid list (cons)
 * @return list head term
 */
static inline term term_get_list_head(term t)
{
    term *list_ptr = term_get_list_ptr(t);
    return list_ptr[LIST_HEAD_INDEX];
}

/**
 * @brief Gets list item tail
 *
 * @details Returns the tail, which is either a pointer to the next list item or nil, of the given list (that is not list tail).
 * @return list item tail term.
 */
static inline term term_get_list_tail(term t)
{
    term *list_ptr = term_get_list_ptr(t);
    return list_ptr[LIST_TAIL_INDEX];
}

/**
 * @brief Allocate uninitialized memory for a list item
 *
 * @details Allocates a memory area that will be used to store a list item.
 * @param heap the heap to allocate memory in
 * @return a pointer to a newly allocated memory area.
 */
MALLOC_LIKE static inline term *term_list_alloc(Heap *heap)
{
    return memory_heap_alloc(heap, CONS_SIZE);
}

/**
 * @brief Prepends a term to an existing list
 *
 * @details Initializes a list item, set head to the given term and points tail to the given next item (that might be nil).
 * @param head term, the encapsulated list item value.
 * @param tail either nil or next list item.
 * @param list_elem the memory area that will be initialized.
 * @return a term pointing to the newly initialized list item.
 */
static inline term term_list_init_prepend(term *list_elem, term head, term tail)
{
    list_elem[0] = tail;
    list_elem[1] = head;

    return ((term) list_elem) | 0x1;
}

/**
 * @brief Prepends a term to an existing list
 *
 * @details Allocates a new list item, set head to the given term and points tail to the given next item (that might be nil).
 * @param head term, the encapsulated list item value.
 * @param tail either nil or next list item.
 * @param heap the heap to allocate memory in
 * @return a term pointing to the newly created list item.
 */
static inline term term_list_prepend(term head, term tail, Heap *heap)
{
    term *l = term_list_alloc(heap);
    return term_list_init_prepend(l, head, tail);
}

/**
 * @brief Returns list length
 *
 * @details Counts the number of list items
 * @return number of list items
 */
static inline int term_list_length(term t, int *proper)
{
    int len = 0;

    while (term_is_nonempty_list(t)) {
        len++;
        t = term_get_list_tail(t);
    }
    *proper = term_is_nil(t);

    return len;
}

static inline bool term_is_float(term t)
{
    if (term_is_boxed(t)) {
        const term *boxed_value = term_to_const_term_ptr(t);
        return (boxed_value[0] & TERM_BOXED_TAG_MASK) == TERM_BOXED_FLOAT;

    } else {
        return false;
    }
}

static inline term term_from_float(avm_float_t f, Heap *heap)
{
    term *boxed_value = memory_heap_alloc(heap, FLOAT_SIZE);
    boxed_value[0] = ((FLOAT_SIZE - 1) << 6) | TERM_BOXED_FLOAT;

    float_term_t *boxed_float = (float_term_t *) (boxed_value + 1);
    boxed_float->f = f;

    return ((term) boxed_value) | TERM_BOXED_VALUE_TAG;
}

static inline avm_float_t term_to_float(term t)
{
    const float_term_t *boxed_float = (float_term_t *) (term_to_const_term_ptr(t) + 1);
    return boxed_float->f;
}

static inline avm_float_t term_conv_to_float(term t)
{
    if (term_is_any_integer(t)) {
        return term_maybe_unbox_int64(t);
    } else {
        return term_to_float(t);
    }
}

static inline bool term_is_number(term t)
{
    return term_is_any_integer(t) || term_is_float(t);
}

/**
 * @brief Prints a term to stdout
 *
 * @details Print any term to the given file.
 * @param fd the file where the term will be printed.
 * @param t the term that will be printed.
 * @param ctx the context.
 */
void term_display(FILE *fd, term t, const Context *ctx);

/**
 * @brief Prints a term using given printer fun
 *
 * @details Print any given term using a printer fun
 * @param pf function that will handle printing.
 * @param t the term that will be printed.
 * @param global the \c GlobalContext.
 * @returns the number of printed characters.
 */
int term_funprint(PrinterFun *pf, term t, const GlobalContext *global);

/**
 * @brief Prints a term to the given file
 *
 * @details Print any given term to the given file.
 * @param fd the file where the term will be printed.
 * @param t the term that will be printed.
 * @param global the \c GlobalContext.
 * @returns the number of printed characters.
 */
int term_fprint(FILE *fd, term t, const GlobalContext *global);

/**
 * @brief Write a term to a string as text
 *
 * @details Print any given term to the given buffer.
 * @param buf the buffer where the term will be printed.
 * @param size the buffer size.
 * @param t the term that will be printed.
 * @param global the \c GlobalContext.
 * @returns the number of printed characters.
 */
int term_snprint(char *buf, size_t size, term t, const GlobalContext *global);

/**
 * @brief Checks if a term is a string (i.e., a list of characters)
 *
 * @details Returns \c true if a term is a proper (nil-terminated) list of characters
 * or an empty list (nil term), otherwise 0.
 * @param t the term that will be checked.
 * @return \c true if check succeeds, \c false otherwise.
 */
static inline bool term_is_string(term t)
{
    while (term_is_nonempty_list(t)) {
        term e = term_get_list_head(t);
        if (!term_is_uint8(e)) {
            return false;
        }
        t = term_get_list_tail(t);
    }
    return term_is_nil(t);
}

static inline term term_make_function_reference(term m, term f, term a, Heap *heap)
{
    term *boxed_func = memory_heap_alloc(heap, FUNCTION_REFERENCE_SIZE);

    boxed_func[0] = ((FUNCTION_REFERENCE_SIZE - 1) << 6) | TERM_BOXED_FUN;
    boxed_func[1] = m;
    boxed_func[2] = f;
    boxed_func[3] = a;

    return ((term) boxed_func) | TERM_BOXED_VALUE_TAG;
}

static inline bool term_is_match_state(term t)
{
    if (term_is_boxed(t)) {
        const term *boxed_value = term_to_const_term_ptr(t);
        if ((boxed_value[0] & 0x3F) == TERM_BOXED_BIN_MATCH_STATE) {
            return true;
        }
    }

    return false;
}

static inline term term_get_match_state_binary(term match_state)
{
    const term *boxed_value = term_to_const_term_ptr(match_state);
    return boxed_value[1];
}

static inline avm_int_t term_get_match_state_offset(term match_state)
{
    const term *boxed_value = term_to_const_term_ptr(match_state);
    return boxed_value[2];
}

static inline void term_set_match_state_offset(term match_state, avm_int_t offset)
{
    term *boxed_value = term_to_term_ptr(match_state);
    boxed_value[2] = offset;
}

static inline void term_match_state_save_offset(term match_state, int index)
{
    term *boxed_value = term_to_term_ptr(match_state);
    boxed_value[4 + index] = boxed_value[2];
}

static inline void term_match_state_save_start_offset(term match_state)
{
    term *boxed_value = term_to_term_ptr(match_state);
    boxed_value[3] = boxed_value[2];
}

static inline void term_match_state_restore_start_offset(term match_state)
{
    term *boxed_value = term_to_term_ptr(match_state);
    boxed_value[2] = boxed_value[3];
}

static inline void term_match_state_restore_offset(term match_state, int index)
{
    term *boxed_value = term_to_term_ptr(match_state);
    boxed_value[2] = boxed_value[4 + index];
}

static inline term term_alloc_bin_match_state(term binary_or_state, int slots, Heap *heap)
{
    term *boxed_match_state = memory_heap_alloc(heap, TERM_BOXED_BIN_MATCH_STATE_SIZE + slots);

    boxed_match_state[0] = (((TERM_BOXED_BIN_MATCH_STATE_SIZE + slots) - 1) << 6) | TERM_BOXED_BIN_MATCH_STATE;
    if (term_is_match_state(binary_or_state)) {
        boxed_match_state[1] = term_get_match_state_binary(binary_or_state);
        term offset = (term) term_get_match_state_offset(binary_or_state);
        boxed_match_state[2] = offset;
        // TODO: not sure about the following
        boxed_match_state[3] = offset;
        for (int i = 0; i < slots; i++) {
            boxed_match_state[4 + i] = offset;
        }
    } else {
        boxed_match_state[1] = binary_or_state;
        // TODO: initialize them with term_from_int(0)
        boxed_match_state[2] = 0;
        boxed_match_state[3] = 0;
        for (int i = 0; i < slots; i++) {
            boxed_match_state[4 + i] = 0;
        }
    }

    return ((term) boxed_match_state) | TERM_BOXED_VALUE_TAG;
}

<<<<<<< HEAD
static inline bool term_is_map(term t)
=======
/**
 * @brief truncates last allocated boxed term to given size
 *
 * @details This function can be used to shrink last allocated boxed term
 * @param boxed the boxed term that will be shrinked (it must be the last allocated)
 * @param new_size in terms
 * @param heap the heap where the term has been allocated
 */
static inline void term_truncate_boxed(term boxed, size_t new_size, Heap *heap)
{
    /* boxed: 10 */
    TERM_DEBUG_ASSERT((t & 0x3) == 0x2);

    term *boxed_value = term_to_term_ptr(boxed);
    int size_diff = (boxed_value[0] >> 6) - new_size;
    boxed_value[0] = (boxed_value[0] & TERM_BOXED_TAG_MASK) | (new_size << 6);
    memory_heap_trim(heap, size_diff);
}

static inline int term_is_map(term t)
>>>>>>> 3a107ae4
{
    if (term_is_boxed(t)) {
        const term *boxed_value = term_to_const_term_ptr(t);
        if ((boxed_value[0] & TERM_BOXED_TAG_MASK) == TERM_BOXED_MAP) {
            return true;
        }
    }

    return false;
}

static inline size_t term_get_map_keys_offset()
{
    return 1;
}

static inline size_t term_get_map_value_offset()
{
    return 2;
}

static inline size_t term_map_size_in_terms_maybe_shared(size_t num_entries, bool is_shared)
{
    return is_shared ? TERM_MAP_SHARED_SIZE(num_entries) : TERM_MAP_SIZE(num_entries);
}

static inline size_t term_map_size_in_terms(size_t num_entries)
{
    return TERM_MAP_SIZE(num_entries);
}

static inline term term_alloc_map_maybe_shared(avm_uint_t size, term keys, Heap *heap)
{
    keys = term_is_invalid_term(keys) ? term_alloc_tuple(size, heap) : keys;
    term *boxed_value = memory_heap_alloc(heap, 2 + size);
    boxed_value[0] = ((1 + size) << 6) | TERM_BOXED_MAP;
    boxed_value[term_get_map_keys_offset()] = keys;

    return ((term) boxed_value) | TERM_BOXED_VALUE_TAG;
}

static inline term term_alloc_map(avm_uint_t size, Heap *heap)
{
    return term_alloc_map_maybe_shared(size, term_invalid_term(), heap);
}

static inline term term_get_map_keys(term t)
{
    TERM_DEBUG_ASSERT(term_is_map(t));
    const term *boxed_value = term_to_const_term_ptr(t);
    return boxed_value[term_get_map_keys_offset()];
}

static inline int term_get_map_size(term t)
{
    TERM_DEBUG_ASSERT(term_is_map(t));

    return term_get_tuple_arity(term_get_map_keys(t));
}

static inline void term_set_map_assoc(term map, avm_uint_t pos, term key, term value)
{
    term_put_tuple_element(term_get_map_keys(map), pos, key);
    term *boxed_value = term_to_term_ptr(map);
    boxed_value[term_get_map_value_offset() + pos] = value;
}

static inline term term_get_map_key(term map, avm_uint_t pos)
{
    return term_get_tuple_element(term_get_map_keys(map), pos);
}

static inline term term_get_map_value(term map, avm_uint_t pos)
{
    term *boxed_value = term_to_term_ptr(map);
    return boxed_value[term_get_map_value_offset() + pos];
}

static inline void term_set_map_value(term map, avm_uint_t pos, term value)
{
    term *boxed_value = term_to_term_ptr(map);
    boxed_value[term_get_map_value_offset() + pos] = value;
}

static inline int term_find_map_pos(term map, term key, GlobalContext *global)
{
    term keys = term_get_map_keys(map);
    int arity = term_get_tuple_arity(keys);
    for (int i = 0; i < arity; ++i) {
        term k = term_get_tuple_element(keys, i);
        // TODO: not sure if exact is the right choice here
        TermCompareResult result = term_compare(key, k, TermCompareExact, global);
        if (result == TermEquals) {
            return i;
        } else if (UNLIKELY(result == TermCompareMemoryAllocFail)) {
            return TERM_MAP_MEMORY_ALLOC_FAIL;
        }
    }

    return TERM_MAP_NOT_FOUND;
}

term term_get_map_assoc(term map, term key, GlobalContext *glb);

static inline term term_get_map_assoc_default(term map, term key, term default_value, GlobalContext *glb)
{
    term ret = term_get_map_assoc(map, key, glb);
    if (term_is_invalid_term(ret)) {
        return default_value;
    }
    return ret;
}

static inline term term_get_sub_binary_ref(term t)
{
    const term *boxed_value = term_to_const_term_ptr(t);
    return boxed_value[3];
}

/**
 * @brief Create a resource on the heap.
 * @details This function creates a resource (obtained from `enif_alloc_resource`)
 * on the heap which must have `TERM_BOXED_RESOURCE_SIZE` free terms.
 *
 * Unlike `enif_make_resource`, this function doesn't increment the reference
 * counter but instead makes the heap own the resource. It will be garbage
 * collected when the heap is destroyed.
 *
 * @param resource resource obtained from `enif_alloc_resource`
 * @param heap the heap to allocate the resource in
 * @return a term pointing to the resource
 */
static inline term term_from_resource(void *resource, Heap *heap)
{
    // Resources are currently refc binaries with a size of 0 but may be
    // references in the future.
    struct RefcBinary *refc = refc_binary_from_data(resource);
    term *boxed_value = memory_heap_alloc(heap, TERM_BOXED_REFC_BINARY_SIZE);
    boxed_value[0] = ((TERM_BOXED_REFC_BINARY_SIZE - 1) << 6) | TERM_BOXED_REFC_BINARY;
    boxed_value[1] = (term) 0; // binary size, this is pre ERTS 9.0 (OTP-20.0) behavior
    boxed_value[2] = (term) RefcNoFlags;
    term ret = ((term) boxed_value) | TERM_BOXED_VALUE_TAG;
    boxed_value[3] = (term) refc;
    // Add the resource to the mso list
    heap->root->mso_list = term_list_init_prepend(boxed_value + 4, ret, heap->root->mso_list);
    return ret;
}

#ifdef __cplusplus
}
#endif

#endif<|MERGE_RESOLUTION|>--- conflicted
+++ resolved
@@ -1616,9 +1616,6 @@
     return ((term) boxed_match_state) | TERM_BOXED_VALUE_TAG;
 }
 
-<<<<<<< HEAD
-static inline bool term_is_map(term t)
-=======
 /**
  * @brief truncates last allocated boxed term to given size
  *
@@ -1638,8 +1635,7 @@
     memory_heap_trim(heap, size_diff);
 }
 
-static inline int term_is_map(term t)
->>>>>>> 3a107ae4
+static inline bool term_is_map(term t)
 {
     if (term_is_boxed(t)) {
         const term *boxed_value = term_to_const_term_ptr(t);
