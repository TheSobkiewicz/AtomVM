--- conflicted
+++ resolved
@@ -102,11 +102,7 @@
 }
 
 /**
-<<<<<<< HEAD
- * @brief If free memory is larger than 2 * MIN_FREE_SPACE_SIZE, runs a garbage collection to shrink used memory
-=======
  * @brief makes sure that the given context has given free memory
->>>>>>> 7abcba9f
  *
  * @details this function makes sure that at least size terms are available, when not available gc will be performed, any existing term might be invalid after this call.
  * It does not shrink the heap, so if this function is called with a given value N and it is later called with a smaller value n, the actual amount of available free
@@ -118,15 +114,6 @@
 {
     return memory_ensure_free_opt(ctx, size, MEMORY_NO_SHRINK);
 }
-
-/**
- * @brief runs a garbage collection towards MIN_FREE_SPACE_SIZE.
- * TODO: This should be merged with memory_gc_and_shrink, but it changes semantic of manual GC.
- *
- * @details runs a garbage collection and shrinks used memory, a new heap will be allocated, any existing term might be invalid after this call.
- * @param ctx the context on which the garbage collection will be performed.
- */
-enum MemoryGCResult memory_gc_min(Context *ctx) MUST_CHECK;
 
 /**
  * @brief calculates term memory usage
