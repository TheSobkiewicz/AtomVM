--- conflicted
+++ resolved
@@ -87,40 +87,6 @@
     return MEMORY_GC_OK;
 }
 
-<<<<<<< HEAD
-enum MemoryGCResult memory_gc_and_shrink(Context *c)
-{
-    enum MemoryGCResult r = MEMORY_GC_OK;
-    if (context_avail_free_memory(c) >= MIN_FREE_SPACE_SIZE * 2) {
-        r = memory_gc(c, context_memory_size(c) - context_avail_free_memory(c) / 2);
-        if (UNLIKELY(r != MEMORY_GC_OK)) {
-            fprintf(stderr, "Failed to allocate memory: %s:%i.\n", __FILE__, __LINE__);
-        }
-    }
-    return r;
-}
-
-enum MemoryGCResult memory_gc_min(Context *ctx)
-{
-    enum MemoryGCResult r = MEMORY_GC_OK;
-    size_t memory_size = context_memory_size(ctx);
-    r = memory_gc(ctx, memory_size + MIN_FREE_SPACE_SIZE);
-    if (UNLIKELY(r != MEMORY_GC_OK)) {
-        return r;
-    }
-
-    size_t free_space = context_avail_free_memory(ctx);
-    size_t minimum_free_space = 2 * MIN_FREE_SPACE_SIZE;
-    if (free_space > minimum_free_space) {
-        memory_size = context_memory_size(ctx);
-        r = memory_gc(ctx, (memory_size - free_space) + minimum_free_space);
-    }
-
-    return r;
-}
-
-=======
->>>>>>> 7abcba9f
 static inline void push_to_stack(term **stack, term value)
 {
     *stack = (*stack) - 1;
