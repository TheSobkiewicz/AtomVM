--- conflicted
+++ resolved
@@ -659,14 +659,11 @@
             loaded_module = sys_load_module_from_file(global, module_name);
         }
         if (UNLIKELY(!loaded_module || (globalcontext_insert_module(global, loaded_module) < 0))) {
-<<<<<<< HEAD
             fprintf(stderr, "Failed load module: %s\n", module_name);
             free(module_name);
-=======
             if (loaded_module) {
                 module_destroy(loaded_module);
             }
->>>>>>> 729184d8
             return NULL;
         }
 
