--- conflicted
+++ resolved
@@ -87,19 +87,15 @@
 } dreg_type_t;
 
 #ifdef IMPL_EXECUTE_LOOP
-<<<<<<< HEAD
 #define SET_ERROR(error_type_atom)   \
-=======
+    ctx->x[0] = ERROR_ATOM;                                        \
+    ctx->x[1] = error_type_atom;                                   \
+    ctx->x[2] = stacktrace_create_raw(ctx, mod, i);                \
+
 // Override nifs.h RAISE_ERROR macro
 #ifdef RAISE_ERROR
 #undef RAISE_ERROR
 #endif
-#define RAISE_ERROR(error_type_atom)                               \
->>>>>>> 7abcba9f
-    ctx->x[0] = ERROR_ATOM;                                        \
-    ctx->x[1] = error_type_atom;                                   \
-    ctx->x[2] = stacktrace_create_raw(ctx, mod, i);                \
-
 #define RAISE_ERROR(error_type_atom) \
     SET_ERROR(error_type_atom)       \
     goto handle_error;
@@ -719,7 +715,7 @@
                     break;                                                                      \
                 }                                                                               \
                 case GCSignal: {                                                                \
-                    if (UNLIKELY(!memory_gc_min(ctx))) {                                        \
+                    if (UNLIKELY(memory_ensure_free_opt(ctx, 0, MEMORY_FORCE_SHRINK) != MEMORY_GC_OK)) { \
                         SET_ERROR(OUT_OF_MEMORY_ATOM);                                          \
                         next_label = &&handle_error;                                            \
                     }                                                                           \
@@ -855,13 +851,6 @@
         struct Nif *nif = (struct Nif *) nifs_get(module_name, function_name, fun_arity); \
         if (!IS_NULL_PTR(nif)) {                                        \
             term return_value = nif->nif_ptr(ctx, fun_arity, ctx->x);   \
-<<<<<<< HEAD
-=======
-            if (UNLIKELY(term_is_invalid_term(return_value))) {         \
-                HANDLE_ERROR();                                         \
-            }                                                           \
-            ctx->x[0] = return_value;                                   \
->>>>>>> 7abcba9f
             NEXT_INSTRUCTION(next_off);                                 \
             PROCESS_MAYBE_TRAP_RETURN_VALUE(return_value);              \
             ctx->x[0] = return_value;                                   \
@@ -1745,23 +1734,9 @@
 
                     TRACE_CALL_EXT(ctx, mod, "call_ext_last", index, arity);
 
-<<<<<<< HEAD
-                    ctx->cp = ctx->e[n_words];
-                    ctx->e += (n_words + 1);
-
                     const struct ExportedFunction *func = module_resolve_function(mod, index);
                     if (IS_NULL_PTR(func)) {
                         RAISE_ERROR(UNDEF_ATOM);
-=======
-                    const struct ExportedFunction *func = mod->imported_funcs[index].func;
-
-                    if (func->type == UnresolvedFunctionCall) {
-                        const struct ExportedFunction *resolved_func = module_resolve_function(mod, index);
-                        if (IS_NULL_PTR(resolved_func)) {
-                            RAISE_ERROR(UNDEF_ATOM);
-                        }
-                        func = resolved_func;
->>>>>>> 7abcba9f
                     }
 
                     switch (func->type) {
@@ -1770,8 +1745,6 @@
                             term return_value = nif->nif_ptr(ctx, arity, ctx->x);
                             PROCESS_MAYBE_TRAP_RETURN_VALUE_LAST(return_value);
                             ctx->x[0] = return_value;
-<<<<<<< HEAD
-=======
 
                             // We deallocate after (instead of before) as a
                             // workaround for issue
@@ -1780,7 +1753,6 @@
                             ctx->cp = ctx->e[n_words];
                             ctx->e += (n_words + 1);
 
->>>>>>> 7abcba9f
                             DO_RETURN();
 
                             break;
