# Changelog
All notable changes to this project will be documented in this file.

The format is based on [Keep a Changelog](https://keepachangelog.com/en/1.0.0/),
and this project adheres to [Semantic Versioning](https://semver.org/spec/v2.0.0.html).

## [Unreleased]

### Added

- Added the ability to specify the HSPI or VSPI ESP32 hardware interfaces when initializing the
  SPI Bus.
- Added support for the `spi:close/1` function.
- Added `AVM_VERBOSE_ABORT` CMake define, which when set to on, will print the C module and line
  number when a VM abort occurs.  This define is off by default.
- Added `spi:write/3` and `spi:write_read/3` functions to support generalized SPI transactions
  and arbitrary-length reads and writes from SPI devices.
- Added support for building ESP32 port with all currently supported versions of Espressif ESP-IDF,
  version 4.1.x through 4.4.x.
- Added support for `controlling_process/2` in `gen_udp` and `gen_tcp` modules.
- Added ability to get the atomvm version via `erlang:system_info`.
- Added `erlang:is_boolean/1` Bif.
- Added support for `esp:partition_erase_range/2`
- Added support for `i2c:close/1`
- Added support for `erlang:unregister/1`
- Added Elixir ESP32 LEDC driver and example
- Added support for `uart:close/1`
- Added Bitwise support for Elixir
- Added support for esp32-s2, esp32-s3, and esp32-c3 chips.
- Added Elixir I2C driver and example
- Added the ability to specify the I2C port
- Added support for the OTP `math` module
- Added support for `erlang:integer_to_list/2` and `erlang:integer_to_binary/2`
- Added functions `esp:sleep_enable_ext0_wakeup/2` and `esp:sleep_enable_ext1_wakeup/2.`
- Added support for FP opcodes 94-102 thus removing the need for `AVM_DISABLE_FP=On` with OTP-22+
- Added support for stacktraces
<<<<<<< HEAD
- Added support for `utf-8`, `utf-16`, and `utf-32` bit syntax modifiers (put and match)
- Added support for Erlang `gpio:close/1` and Elixir `GPIO.close/1` for ESP32
- Added support for the Erlang `gen_event` module
- Added `start_link` support for the `network` module
- Added support for `erlang:monotomic_time/1`
- Added `start_link` support for the `gen_statem` module
- Added support for serializing floats in erlang external term encoding
- Added support for the `SMALL_BIG_EXT` erlang external term encoding
- Added support for `erlang:memory(binary)`
- Added support for callbacks on SNTP updates
- Multithreading support (SMP)
=======
- Added support for code:load_abs/1, code:load_binary/3
- Added support for loading / closing AVMPacks at runtime
>>>>>>> 1c4733f2

### Fixed
- Fixed issue with formatting integers with io:format() on STM32 platform
- Fixed a bug in the order of child initialization in the `supervisor` module
- Fixed a bug in the evaluation of `receive ... after infinity -> ...` expressions
- Fixed a bug in when putting integers in bit syntax with integer field sizes
- Fixed numerous bugs in memory allocations that could crash the VM
- Fixed SNTP support that had been broken in IDF 4.x builds

### Breaking Changes

> IMPORTANT: These changes are incompatible with previous releases of AtomVM.

- Changed the configuration model of the SPI driver, in order to allow for multiple "follower"
  devices to be attached to the same SPI Bus.
- Changed the return value from `erlang:system_info(esp32_chip_info)` from a tuple to a map, with
additional information.
- Changed the return type of the `network:start` function to return the tuple `{ok, Pid}` on a
successful call, instead of the bare atom `ok`.  Applications that use `network:start` and
check the return value will need to be modified.

### Removed
- ESP-IDF v3.x support.

## [0.5.1] - Unreleased
### Added
- New function for atom comparison, useful when writing 3rd party components.
- New function for translating an atom term to an int value, according to a given translation table.
  This function can be used for translating an atom term to an enum const before doing a switch.
- New no-op `ATOM_STR(...)` macro for avoiding issues with clang-format.
- [ESP32] `REGISTER_PORT_DRIVER` for registering additional port drivers without editing any
  source file. This allows adding new components by just copying them to the components directory.
- [ESP32] `REGISTER_NIF_COLLECTION` for registering additional NIFs sets without editing any
  source file. This allows adding new NIFs by just copying them to the components directory.
- New function for getting a map or proplist value using an atom string without poluting the atom
  table.

### Fixed
- Fix `gen_statem`: Cancel outstanding timers during state transitions in
  order to prevent spurious timeout messages from being sent to `gen_statem`
  process.
- Fix missing Elixir libraries: examvlib was not packed into atomvmlib.avm
- Fix `bs_context_to_binary`: match offset wasn't used, leading in certain situations to infinite loops
  while matching binaries.
- Fix how `start` option was handled from `bs_restore2` instruction: last saved match offset was
  used instead of match starting offset, causing some bytes being skipped.
- Fix another potential bug when doing pattern matching using code compiled with OTP 21.
- [ESP32] [UART]: Allow using different pins for rx, tx, cts and rts.
- [ESP32] [UART]: Replace custom UART handling with esp-idf UART event queues, hence other UARTs
  than UART0 are supported, with better performances and stability.
- Fix binaries concat (`bs_append` instruction) that was adding some extra zeroes at the end of
  built binaries.
- Fixed a bug in `gen_tcp` that prevents an accepting socket from inheriting settings on the listening socket.
- Fixed a bug in packing and unpacking integers into and from binaries when the
  bit length is not a multiple of 8.
- Fixed `esp:deep_sleep/1` that did not accept values above 31 minutes.
- Fixed a bug that could cause processes to hang indefinitely when calling ports that have terminated.
- Fixed potential VM crash when parsing external terms.
- Fixed the enforcement of `min_free_space` process option.

## [0.5.0] - 2022-03-22<|MERGE_RESOLUTION|>--- conflicted
+++ resolved
@@ -34,7 +34,6 @@
 - Added functions `esp:sleep_enable_ext0_wakeup/2` and `esp:sleep_enable_ext1_wakeup/2.`
 - Added support for FP opcodes 94-102 thus removing the need for `AVM_DISABLE_FP=On` with OTP-22+
 - Added support for stacktraces
-<<<<<<< HEAD
 - Added support for `utf-8`, `utf-16`, and `utf-32` bit syntax modifiers (put and match)
 - Added support for Erlang `gpio:close/1` and Elixir `GPIO.close/1` for ESP32
 - Added support for the Erlang `gen_event` module
@@ -46,10 +45,8 @@
 - Added support for `erlang:memory(binary)`
 - Added support for callbacks on SNTP updates
 - Multithreading support (SMP)
-=======
 - Added support for code:load_abs/1, code:load_binary/3
 - Added support for loading / closing AVMPacks at runtime
->>>>>>> 1c4733f2
 
 ### Fixed
 - Fixed issue with formatting integers with io:format() on STM32 platform
