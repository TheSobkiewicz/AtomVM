# Changelog
All notable changes to this project will be documented in this file.

The format is based on [Keep a Changelog](https://keepachangelog.com/en/1.0.0/),
and this project adheres to [Semantic Versioning](https://semver.org/spec/v2.0.0.html).

## [0.6.0-beta.1] - Unreleased

### Added

- Support for utf8 encoding to `*_to_atom` and `atom_to_*` functions
- `binary_to_atom/1` and `atom_to_binary/1` that default to utf8 (they were introduced with OTP23)
- Added Pico cmake option `AVM_WAIT_BOOTSEL_ON_EXIT` (default `ON`) to allow tools to use automated `BOOTSEL` mode after main application exits
<<<<<<< HEAD
- Use UTF-8 encoding for atoms when using `erlang:term_to_binary/1`, in conformance with OTP-26
- Pico: Wait for USB serial connection `cmake` configuration option `AVM_USB_WAIT_SECONDS` added with 20 second default.
=======
- Support for code that makes use of more than 16 live registers, such as functions with > 16
parameters and complex pattern matchings.
>>>>>>> 983544a8

### Fixed

- ESP32: fix i2c_driver_acquire and i2c_driver_release functions, that were working only once.
- Sending messages to registered processes using the `!` operator now works.
- Fixed bug in `OP_SEND` that would accept sending a message to any integer or term without raising an error.
- `binary_to_term` checks atom encoding validity, and fix latin1 support (when non-ASCII chars are
used)
- ESP32: fixed bug in `gpio:set_pin_mode/2` and `gpio:set_direction/3` that would accept any atom for the mode parameter without an error.
<<<<<<< HEAD
- ESP32: GPIO driver fix bug that would accept invalid `pull` direction, and silently set `pull` direction to `floating` without issuing an error.
- ESP32: fixed bug in gpio driver that would accept invalid pin numbers (either negative, or too large)
- RP2040: fixed bug in `gpio:set_pin_pull/2` that would accept any parameter as a valid `pull` mode.
=======
- Support to function with 10 or more parameters
- Very unlikely but possible corruption caused by generated code that uses 16 live registers
>>>>>>> 983544a8

### Changed

- `binary_to_atom/2` validates utf8 strings
- `*_to_atom` and `atom_to_*` properly convert latin1 (not just ASCII) to utf8 and viceversa
- ESP32: use esp-idf v5.1.3 for building release binaries

## [0.6.0-beta.0] - 2024-02-08

### Added
- Added `esp:get_default_mac/0` for retrieving the default MAC address on ESP32.
- Added support for `pico` and `poci` as an alternative to `mosi` and `miso` for SPI
- ESP32: Added support to SPI peripherals other than hspi and vspi
- Added `gpio:set_int/4`, with the 4th parameter being the pid() or registered name of the process to receive interrupt messages
- Added support for `lists:split/2`
- Added ESP32 API for allowing coexistence of native and Erlang I2C drivers

### Changed

- Shorten SPI config options, such as `sclk_io_num` -> `sclk`
- Shorten I2C config options, such as `scl_io_num` -> `scl`
- Shorten UART config options, such as `tx_pin` -> `tx`
- Introduced support to non-integer peripheral names, `"i2c0"`, `"uart1"` (instead of just `0` and
- `1`, which now they are deprecated)
- New atom table, which uses less memory, has improved performances and better code.
- SPI: when gpio number is not provided for `miso` or `mosi` default to disabled
- Change port call tuple format to the same format as gen_server, so casts can be supported too

### Fixed

- Fix several missing memory allocation checks in libAtomVM.
- Fixed a possible memory leak in libAtomVM/module.c `module_destroy`.
- Fix possibile bug in random number generator on ESP32 and RPi2040
- Fixed interpretation of live for opcodes, thus altering GC semantics for nifs. See also [UPDATING](UPDATING.md).

## [0.6.0-alpha.2] - 2023-12-10

### Fixed

- Fixed a bug where guards would raise exceptions instead of just being false
- Fixed support for big endian CPUs (such as some MIPS CPUs).
- Fixed STM32 not aborting when `AVM_ABORT()` is used
- Fixed a bug that would leave the STM32 trapped in a loop on hard faults, rather than aborting
- Fixed a bug that would make the VM to loop and failing to process selected fds on Linux
- Fixed classes of exceptions in estdlib.
- Fixed STM32 code that was hard coded to the default target device, now configured based on the `cmake -DDEVICE=` parameter
- Fixed hard fault on STM32 durung malloc on boards with more than one bank of sram
- Fixed invalid src_clk error on ESP-IDF >= 5.0
- Fixed changed default to `AVM_USE_32BIT_FLOAT=on` for STM32 platform to enable use of single precision hardware FPU on F4/F7 devices.
- Fixed a bug where emscripten `register_*_callback/1` functions would use x[1] as second argument
- Fixed precision of integers used with timers which could yield to halts and wait times smaller than expected
- Add support for ESP32-C6

### Changed

- Crypto functions on generic_unix platform now rely on MbedTLS instead of OpenSSL
- Platform function providing time used by timers was changed from `sys_monotonic_millis` to `sys_monotonic_time_u64`, `sys_monotonic_time_u64_to_ms` and `sys_monotonic_time_ms_to_u64`.
- Implement `atomvm:random/0` and `atomvm:rand_bytes/1` on top of `crypto:strong_rand_bytes/1` on
  generic_unix, ESP32 and RP2040 platforms.
- Performance improvements

### Added

- Added support for the OTP `socket` interface.
- Enhancd performance of STM32 by enabling flash cache and i-cache with branch prediction.
- Added cmake configuration option `AVM_CONFIG_REBOOT_ON_NOT_OK` for STM32
- New gpio driver for STM32 with nif and port support for read and write functions.
- Added support for interrupts to STM32 GPIO port driver.
- Added suppoprt for PicoW extra gpio pins (led) to the gpio driver.
- Added support for `net:getaddrinfo/1,2`
- Added minimal support for the OTP `ssl` interface.
- Added support for `crypto:one_time/4,5` on Unix and Pico as well as for `crypto:hash/2` on Pico
- Added ability to configure STM32 Nucleo boards onboard UART->USB-COM using the `-DBOARD=nucleo` cmake option
- Added STM32 cmake option `-DAVM_CFG_CONSOLE=` to select a different uart peripheral for the system console
- Added `crypto:strong_rand_bytes/1` using Mbed-TLS (only on generic_unix, ESP32 and RP2040
  platforms)
- Added support for setting the default receive buffer size for sockets via `socket:setopt/3`
- Added support for pattern matching binaries containing 32 and 64 bit floating point values, but
  only when aligned to byte boundaries (e.g. `<<0:4, F:32/float>> = Bin` is not supported).
- Added experimental backend to `get_tcp` and `get_udp` based on the new `socket` interface
- Added API for managing ESP32 watchdog (only on `esp-idf` >= v5.x)

### Removed

- OpenSSL support, Mbed-TLS is required instead.

## [0.6.0-alpha.1] - 2023-10-09

### Added

- Added erlang:spawn_link/1,3
- Added erlang:exit/2
- Added links to process_info/2
- Added lists:usort/1,2
- Added missing documentation and specifications for available nifs
- Added configurable logging macros to stm32 platform
- Added support for ULP wakeup on ESP32
- Added heap growth strategies as a fine-tuning option to `spawn_opt/2,4`
- Added `crypto:crypto_one_time/4,5` on ESP32
- Improved nif and port support on STM32
- Added support for `atomvm:posix_clock_settime/2`
- Added support for creations of binaries with unaligned strings
- Added `-h` and `-v` flags to generic_unix AtomVM command
- Removed support to ESP32 NVS from network module in order to make it generic. See also [UPDATING](UPDATING.md).
- Added initial support for Pico-W: on-board LED, Wifi (STA and AP modes).

### Changed

- Changed offset of atomvmlib and of program on Pico. See also [UPDATING](UPDATING.md).

### Fixed

- Fixed incorrect exit reason for exceptions of class exit
- Fixed several incorrect type specifications
- Fixed `esp:nvs_set_binary` functions.
- Fixed `monotonic_time/1` and `system_time/1` functions for Raspberry Pi Pico
- Fixed race conditions in atoms table.
- Fixed a bug in the STM32 port that caused the final result to never be returned.
- Fix bug when building a binary using a 64-bit integer on a 32-bit CPU.
- Fix (using 'auto' option)  SPI on ESP32 models other than ESP32, such as ESP32S2, ESP32C3, ...

## [0.6.0-alpha.0] - 2023-08-13

### Added

- Added the ability to specify the HSPI or VSPI ESP32 hardware interfaces when initializing the
  SPI Bus.
- Added support for the `spi:close/1` function.
- Added `AVM_VERBOSE_ABORT` CMake define, which when set to on, will print the C module and line
  number when a VM abort occurs.  This define is off by default.
- Added `spi:write/3` and `spi:write_read/3` functions to support generalized SPI transactions
  and arbitrary-length reads and writes from SPI devices.
- Added support for building ESP32 port with all currently supported versions of Espressif ESP-IDF,
  version 4.1.x through 4.4.x.
- Added support for `controlling_process/2` in `gen_udp` and `gen_tcp` modules.
- Added ability to get the atomvm version via `erlang:system_info`.
- Added `erlang:is_boolean/1` Bif.
- Added support for `esp:partition_erase_range/2`
- Added support for `i2c:close/1`
- Added support for `erlang:unregister/1`
- Added Elixir ESP32 LEDC driver and example
- Added support for `uart:close/1`
- Added Bitwise support for Elixir
- Added support for esp32-s2, esp32-s3, and esp32-c3 chips.
- Added Elixir I2C driver and example
- Added the ability to specify the I2C port
- Added support for the OTP `math` module
- Added support for `erlang:integer_to_list/2` and `erlang:integer_to_binary/2`
- Added functions `esp:sleep_enable_ext0_wakeup/2` and `esp:sleep_enable_ext1_wakeup/2.`
- Added support for FP opcodes 94-102 thus removing the need for `AVM_DISABLE_FP=On` with OTP-22+
- Added support for stacktraces
- Added support for `utf-8`, `utf-16`, and `utf-32` bit syntax modifiers (put and match)
- Added support for Erlang `gpio:close/1` and Elixir `GPIO.close/1` for ESP32
- Added support for the Erlang `gen_event` module
- Added `start_link` support for the `network` module
- Added support for `erlang:monotonic_time/1`
- Added `start_link` support for the `gen_statem` module
- Added support for serializing floats in erlang external term encoding
- Added support for the `SMALL_BIG_EXT` erlang external term encoding
- Added support for `erlang:memory(binary)`
- Added support for callbacks on SNTP updates
- Multithreading support (SMP)
- Added support for code:load_abs/1, code:load_binary/3
- Added support for loading / closing AVMPacks at runtime
- Added support for ESP-IDF v5.x
- Added support for `calendar:system_time_to_universal_time/2`
- Added support for `calendar:datetime_to_gregorian_seconds/1`
- Added support for Raspberry Pi Pico
- Added support for nodejs with Wasm
- Added support for a subset of the OTP logger interface
- Added `esp:partition_list/0` function
- Added `esp:nvs_fetch_binary/2` and `nvs_put_binary/3` functions (`esp:nvs_set_binary` and
functions that default to `?ATOMVM_NVS_NS` are deprecated now).
- Added most format possibilities to `io:format/2` and `io_lib:format/2`
- Added `unicode` module with `characters_to_list/1,2` and `characters_to_binary/1,2,3` functions
- Added support for `crypto:hash/2` (ESP32 and generic_unix with openssl)

### Fixed
- Fixed issue with formatting integers with io:format() on STM32 platform
- Fixed a bug in the order of child initialization in the `supervisor` module
- Fixed a bug in the evaluation of `receive ... after infinity -> ...` expressions
- Fixed a bug in when putting integers in bit syntax with integer field sizes
- Fixed numerous bugs in memory allocations that could crash the VM
- Fixed SNTP support that had been broken in IDF 4.x builds
- Fixed `erlang:send/2` not sending to registered name

### Breaking Changes

> IMPORTANT: These changes are incompatible with previous releases of AtomVM.

- Changed the configuration model of the SPI driver, in order to allow for multiple "follower"
  devices to be attached to the same SPI Bus.
- Changed the return value from `erlang:system_info(esp32_chip_info)` from a tuple to a map, with
additional information.
- Changed the return type of the `network:start` function to return the tuple `{ok, Pid}` on a
successful call, instead of the bare atom `ok`.  Applications that use `network:start` and
check the return value will need to be modified.
- The return type of `i2c:read_bytes` has changed from returning just a binary to
returning the tuple `{ok, Binary}` when successful.
- The return type of many `i2c` operations under error conditions has changed from
`error` to `{error, Reason}`, for improved diagnostics.
- The eavmlib logger interface has been removed

### Removed
- ESP-IDF v3.x support.

## [0.5.1] - Unreleased
### Added
- New function for atom comparison, useful when writing 3rd party components.
- New function for translating an atom term to an int value, according to a given translation table.
  This function can be used for translating an atom term to an enum const before doing a switch.
- New no-op `ATOM_STR(...)` macro for avoiding issues with clang-format.
- [ESP32] `REGISTER_PORT_DRIVER` for registering additional port drivers without editing any
  source file. This allows adding new components by just copying them to the components directory.
- [ESP32] `REGISTER_NIF_COLLECTION` for registering additional NIFs sets without editing any
  source file. This allows adding new NIFs by just copying them to the components directory.
- New function for getting a map or proplist value using an atom string without poluting the atom
  table.

### Fixed
- Fix `gen_statem`: Cancel outstanding timers during state transitions in
  order to prevent spurious timeout messages from being sent to `gen_statem`
  process.
- Fix missing Elixir libraries: examvlib was not packed into atomvmlib.avm
- Fix `bs_context_to_binary`: match offset wasn't used, leading in certain situations to infinite loops
  while matching binaries.
- Fix how `start` option was handled from `bs_restore2` instruction: last saved match offset was
  used instead of match starting offset, causing some bytes being skipped.
- Fix another potential bug when doing pattern matching using code compiled with OTP 21.
- [ESP32] [UART]: Allow using different pins for rx, tx, cts and rts.
- [ESP32] [UART]: Replace custom UART handling with esp-idf UART event queues, hence other UARTs
  than UART0 are supported, with better performances and stability.
- Fix binaries concat (`bs_append` instruction) that was adding some extra zeroes at the end of
  built binaries.
- Fixed a bug in `gen_tcp` that prevents an accepting socket from inheriting settings on the listening socket.
- Fixed a bug in packing and unpacking integers into and from binaries when the
  bit length is not a multiple of 8.
- Fixed `esp:deep_sleep/1` that did not accept values above 31 minutes.
- Fixed a bug that could cause processes to hang indefinitely when calling ports that have terminated.
- Fixed potential VM crash when parsing external terms.
- Fixed the enforcement of `min_free_space` process option.

## [0.5.0] - 2022-03-22<|MERGE_RESOLUTION|>--- conflicted
+++ resolved
@@ -11,13 +11,10 @@
 - Support for utf8 encoding to `*_to_atom` and `atom_to_*` functions
 - `binary_to_atom/1` and `atom_to_binary/1` that default to utf8 (they were introduced with OTP23)
 - Added Pico cmake option `AVM_WAIT_BOOTSEL_ON_EXIT` (default `ON`) to allow tools to use automated `BOOTSEL` mode after main application exits
-<<<<<<< HEAD
 - Use UTF-8 encoding for atoms when using `erlang:term_to_binary/1`, in conformance with OTP-26
 - Pico: Wait for USB serial connection `cmake` configuration option `AVM_USB_WAIT_SECONDS` added with 20 second default.
-=======
 - Support for code that makes use of more than 16 live registers, such as functions with > 16
 parameters and complex pattern matchings.
->>>>>>> 983544a8
 
 ### Fixed
 
@@ -27,14 +24,11 @@
 - `binary_to_term` checks atom encoding validity, and fix latin1 support (when non-ASCII chars are
 used)
 - ESP32: fixed bug in `gpio:set_pin_mode/2` and `gpio:set_direction/3` that would accept any atom for the mode parameter without an error.
-<<<<<<< HEAD
 - ESP32: GPIO driver fix bug that would accept invalid `pull` direction, and silently set `pull` direction to `floating` without issuing an error.
 - ESP32: fixed bug in gpio driver that would accept invalid pin numbers (either negative, or too large)
 - RP2040: fixed bug in `gpio:set_pin_pull/2` that would accept any parameter as a valid `pull` mode.
-=======
 - Support to function with 10 or more parameters
 - Very unlikely but possible corruption caused by generated code that uses 16 live registers
->>>>>>> 983544a8
 
 ### Changed
 
