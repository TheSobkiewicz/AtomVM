--- conflicted
+++ resolved
@@ -19,6 +19,7 @@
 - ESP32-S3: crash in network driver caused by a smaller stack size for scheduler threads, when
 calling `esp_wifi_init()`. See also issue [#1059](https://github.com/atomvm/AtomVM/issues/1059).
 - Fixed Esp32 network driver on non-SMP builds
+- ESP32: fixed bug in `gpio:stop/0` and `gpio:close/1` that would cause the VM to crash.
 
 ### Changed
 
@@ -39,7 +40,6 @@
 - ESP32: fix i2c_driver_acquire and i2c_driver_release functions, that were working only once.
 - Sending messages to registered processes using the `!` operator now works.
 - Fixed bug in `OP_SEND` that would accept sending a message to any integer or term without raising an error.
-<<<<<<< HEAD
 - `binary_to_term` checks atom encoding validity, and fix latin1 support (when non-ASCII chars are
 used)
 - ESP32: fixed bug in `gpio:set_pin_mode/2` and `gpio:set_direction/3` that would accept any atom for the mode parameter without an error.
@@ -54,9 +54,6 @@
 - `binary_to_atom/2` validates utf8 strings
 - `*_to_atom` and `atom_to_*` properly convert latin1 (not just ASCII) to utf8 and viceversa
 - ESP32: use esp-idf v5.1.3 for building release binaries
-=======
-- ESP32: fixed bug in `gpio:stop/0` and `gpio:close/1` that would cause the VM to crash.
->>>>>>> b61cc87c
 
 ## [0.6.0-beta.0] - 2024-02-08
 
