--- conflicted
+++ resolved
@@ -4,17 +4,13 @@
 The format is based on [Keep a Changelog](https://keepachangelog.com/en/1.0.0/),
 and this project adheres to [Semantic Versioning](https://semver.org/spec/v2.0.0.html).
 
-<<<<<<< HEAD
 ## Unreleased
 
 ### Added
 - Added a limited implementation of the OTP `ets` interface
 - Added `code:all_loaded/0` and `code:all_available/0`
 
-## [0.6.3] - Unreleased
-=======
 ## [0.6.3] - 20-07-2024
->>>>>>> 3a107ae4
 
 ### Added
 
