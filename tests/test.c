/*
 * This file is part of AtomVM.
 *
 * Copyright 2017 Davide Bettio <davide@uninstall.it>
 *
 * Licensed under the Apache License, Version 2.0 (the "License");
 * you may not use this file except in compliance with the License.
 * You may obtain a copy of the License at
 *
 *    http://www.apache.org/licenses/LICENSE-2.0
 *
 * Unless required by applicable law or agreed to in writing, software
 * distributed under the License is distributed on an "AS IS" BASIS,
 * WITHOUT WARRANTIES OR CONDITIONS OF ANY KIND, either express or implied.
 * See the License for the specific language governing permissions and
 * limitations under the License.
 *
 * SPDX-License-Identifier: Apache-2.0 OR LGPL-2.1-or-later
 */

#include <assert.h>
#include <libgen.h>
#include <stdbool.h>
#include <stdint.h>
#include <stdio.h>
#include <stdlib.h>
#include <string.h>
#include <time.h>
#include <unistd.h>

#include "atom.h"
#include "bif.h"
#include "context.h"
#include "iff.h"
#include "mapped_file.h"
#include "module.h"
#include "term.h"
#include "utils.h"

struct Test
{
    const char *test_module;
    int32_t expected_value;
    bool skip_atom;
    bool skip_beam;
};

// Favor modules that return 0
#define TEST_CASE(module)        \
    {                            \
        #module, 0, false, false \
    }
#define TEST_CASE_EXPECTED(module, expected) \
    {                                        \
        #module, expected, false, false      \
    }
#define TEST_CASE_ATOMVM_ONLY(module, expected) \
    {                                           \
        #module, expected, false, true          \
    }
#define TEST_CASE_COND(module, expected, skip) \
    {                                          \
        #module, expected, skip, false         \
    }

#ifndef AVM_NO_SMP
#define SKIP_SMP false
#else
#define SKIP_SMP true
#endif

#ifndef AVM_CREATE_STACKTRACES
#define SKIP_STACKTRACES true
#else
#define SKIP_STACKTRACES false
#endif

struct Test tests[] = {
    TEST_CASE_EXPECTED(add, 17),
    TEST_CASE_EXPECTED(fact, 120),
    TEST_CASE_EXPECTED(mutrec, 6),
    TEST_CASE_EXPECTED(morelabels, 6),
    TEST_CASE_EXPECTED(biggerintegers, 550),
    TEST_CASE_EXPECTED(biggerdifference, 250),
    TEST_CASE_EXPECTED(moreintegertests, 32),
    TEST_CASE_EXPECTED(send_receive, 18),
    TEST_CASE_EXPECTED(send_to_dead_process, 20),
    TEST_CASE_EXPECTED(byte_size_test, 10),
    TEST_CASE_EXPECTED(tuple, 6),
    TEST_CASE_EXPECTED(len_test, 5),
    TEST_CASE_EXPECTED(count_char, 2),
    TEST_CASE_EXPECTED(makelist_test, 532),
    TEST_CASE_EXPECTED(state_test, 3),
    TEST_CASE_EXPECTED(booleans_test, 4),
    TEST_CASE_EXPECTED(booleans2_test, 2),
    TEST_CASE_EXPECTED(rem_and_comp_test, 4),
    TEST_CASE_EXPECTED(lowercase, 15),
    TEST_CASE_EXPECTED(huge, 31),
    TEST_CASE_EXPECTED(patternmatchfunc, 102),
    TEST_CASE_EXPECTED(moda, 44),
    TEST_CASE_EXPECTED(state_test2, 3),
    TEST_CASE_EXPECTED(state_test3, 3),
    TEST_CASE_EXPECTED(guards1, 261),
    TEST_CASE_EXPECTED(guards2, 36),
    // This tests depends on echo port, but it works sufficiently on Unix
    // as BEAM will start echo(1)
    TEST_CASE_EXPECTED(guards3, 405),
    TEST_CASE_EXPECTED(guards4, 16),
    TEST_CASE_EXPECTED(guards5, 3),
    TEST_CASE(test_guards_do_not_raise),
    TEST_CASE_EXPECTED(prime, 1999),
    TEST_CASE_COND(prime_smp, 0, SKIP_SMP),
    TEST_CASE_EXPECTED(match, 5),
    TEST_CASE_EXPECTED(if_test, 5),
    TEST_CASE(sleep),
    TEST_CASE(whereis_dead_process),
    TEST_CASE_EXPECTED(whereis_fail, 2),
    TEST_CASE_EXPECTED(try_noerror, 1),
    TEST_CASE_EXPECTED(catch_badmatch, 1),
    TEST_CASE_EXPECTED(catch_nocasematch, 1),
    TEST_CASE_EXPECTED(catch_noifmatch, 1),
    TEST_CASE_EXPECTED(try_catch_test, 109),
    TEST_CASE_EXPECTED(list_concat, 2270),
    TEST_CASE_EXPECTED(make_ref_test, 130),
    TEST_CASE_EXPECTED(is_ref_test, 3),
    TEST_CASE_EXPECTED(tagged_tuple_test, 48),
    TEST_CASE_EXPECTED(call_with_ref_test, 3),
    TEST_CASE_EXPECTED(just_receive_test, 11),
    TEST_CASE_EXPECTED(gen_server_like_test, 3),
    TEST_CASE_EXPECTED(external_proplist_test, 3),
    TEST_CASE_EXPECTED(compact15bitsinteger, 1567888),
    TEST_CASE_EXPECTED(negatives, -55996),
    TEST_CASE_EXPECTED(compact23bitsinteger, 47769328),
    TEST_CASE_EXPECTED(compact27bitsinteger, 61837935),
    TEST_CASE_EXPECTED(compact23bitsneginteger, -47376112),
    TEST_CASE_EXPECTED(negatives2, -500),
    TEST_CASE_EXPECTED(datetime, 3),
    TEST_CASE(test_system_time),
    TEST_CASE_EXPECTED(is_type, 255),
    TEST_CASE(test_bitshift),
    TEST_CASE_EXPECTED(test_bitwise, -4),
    TEST_CASE(test_bitwise2),
    TEST_CASE(test_boolean),
    TEST_CASE_EXPECTED(test_gt_and_le, 255),
    TEST_CASE_EXPECTED(test_tuple_size, 6),
    TEST_CASE(test_size),
    TEST_CASE_EXPECTED(test_element, 7),
    TEST_CASE_EXPECTED(test_setelement, 121),
    TEST_CASE_EXPECTED(test_insert_element, 121),
    TEST_CASE_EXPECTED(test_delete_element, 421),
    TEST_CASE_EXPECTED(test_tuple_to_list, 300),
    TEST_CASE_EXPECTED(test_make_tuple, 4),
    TEST_CASE_EXPECTED(test_make_list, 5),
    TEST_CASE_EXPECTED(test_list_gc, 2),
    TEST_CASE_EXPECTED(test_list_processes, 3),
    TEST_CASE_EXPECTED(test_tl, 5),
    TEST_CASE_EXPECTED(test_list_to_atom, 9),
    TEST_CASE_EXPECTED(test_list_to_existing_atom, 9),
    TEST_CASE(test_lists_reverse),
    TEST_CASE_EXPECTED(test_binary_to_atom, 9),
    TEST_CASE_EXPECTED(test_binary_to_existing_atom, 9),
    TEST_CASE_EXPECTED(test_atom_to_list, 1),
    TEST_CASE(test_display),
    TEST_CASE(test_integer_to_list),
    TEST_CASE_EXPECTED(test_list_to_integer, 99),
    TEST_CASE_EXPECTED(test_abs, 5),
    TEST_CASE_EXPECTED(test_is_process_alive, 121),
    TEST_CASE_EXPECTED(test_is_not_type, 255),
    TEST_CASE_EXPECTED(test_badarith, -87381),
    TEST_CASE_EXPECTED(test_badarith2, -87381),
    TEST_CASE_EXPECTED(test_badarith3, -1365),
    TEST_CASE_EXPECTED(test_badarith4, -1365),
    TEST_CASE_EXPECTED(test_bif_badargument, -5592405),
    TEST_CASE_EXPECTED(test_bif_badargument2, -85),
    TEST_CASE_EXPECTED(test_bif_badargument3, -85),
    TEST_CASE_EXPECTED(test_tuple_nifs_badargs, -1398101),
    TEST_CASE_EXPECTED(long_atoms, 4),
    TEST_CASE_EXPECTED(test_concat_badarg, 4),
    TEST_CASE_EXPECTED(register_and_whereis_badarg, 333),
    TEST_CASE(test_send),
    TEST_CASE_EXPECTED(test_open_port_badargs, -21),
    TEST_CASE_EXPECTED(prime_ext, 1999),
    TEST_CASE_EXPECTED(test_try_case_end, 256),
    TEST_CASE(test_exception_classes),
    TEST_CASE_EXPECTED(test_recursion_and_try_catch, 3628800),
    TEST_CASE_EXPECTED(test_func_info, 89),
    TEST_CASE_EXPECTED(test_func_info2, 1),
    TEST_CASE_EXPECTED(test_func_info3, 120),
    TEST_CASE(test_process_info),
    TEST_CASE(test_min_heap_size),
    TEST_CASE_ATOMVM_ONLY(test_heap_growth, 0),
    TEST_CASE(test_system_flag),
    TEST_CASE(test_system_info),
    TEST_CASE_EXPECTED(test_funs0, 20),
    TEST_CASE_EXPECTED(test_funs1, 517),
    TEST_CASE_EXPECTED(test_funs2, 52),
    TEST_CASE_EXPECTED(test_funs3, 40),
    TEST_CASE_EXPECTED(test_funs4, 6),
    TEST_CASE_EXPECTED(test_funs5, 1000),
    TEST_CASE_EXPECTED(test_funs6, 16),
    TEST_CASE_EXPECTED(test_funs7, 9416),
    TEST_CASE_EXPECTED(test_funs8, 22000),
    TEST_CASE_EXPECTED(test_funs9, 3555),
    TEST_CASE_EXPECTED(test_funs10, 6817),
    TEST_CASE_EXPECTED(test_funs11, 817),
    TEST_CASE(test_make_fun3),

    TEST_CASE(nested_list_size0),
    TEST_CASE_EXPECTED(nested_list_size1, 2),
    TEST_CASE_EXPECTED(nested_list_size2, 8),
    TEST_CASE_EXPECTED(nested_list_size3, 68),
    TEST_CASE_EXPECTED(nested_list_size4, 408),

    TEST_CASE_EXPECTED(simple_list_size0, 2),
    TEST_CASE_EXPECTED(simple_list_size1, 10),

    TEST_CASE(tuple_size0),
    TEST_CASE_EXPECTED(tuple_size1, 2),
    TEST_CASE_EXPECTED(tuple_size2, 3),
    TEST_CASE_EXPECTED(tuple_size3, 4),
    TEST_CASE_EXPECTED(tuple_size4, 13),
    TEST_CASE(tuple_size5),
    TEST_CASE(tuple_size6),

    TEST_CASE(tuples_and_list_size0),
    TEST_CASE_EXPECTED(tuples_and_list_size1, 5),
    TEST_CASE_EXPECTED(tuples_and_list_size2, 10),

    TEST_CASE_EXPECTED(nested_tuple_size0, 12),
    TEST_CASE_EXPECTED(nested_tuple_size1, 44),
    TEST_CASE_EXPECTED(nested_tuple_size2, 76),
    TEST_CASE_EXPECTED(nested_tuple_size3, 80),
    TEST_CASE_EXPECTED(nested_tuple_size4, 80),

    TEST_CASE_EXPECTED(complex_struct_size0, 43),
    TEST_CASE_EXPECTED(complex_struct_size1, 37),
    TEST_CASE_EXPECTED(complex_struct_size2, 105),
    TEST_CASE_EXPECTED(complex_struct_size3, 23),
    TEST_CASE_EXPECTED(complex_struct_size4, 126),

    TEST_CASE_EXPECTED(make_garbage0, -19),
    TEST_CASE_EXPECTED(make_garbage1, -18),
    TEST_CASE_EXPECTED(make_garbage2, -56),
    TEST_CASE_EXPECTED(make_garbage3, -7),
    TEST_CASE_EXPECTED(make_garbage4, -438),
    TEST_CASE_EXPECTED(make_garbage5, 6),
    TEST_CASE_EXPECTED(make_garbage6, -210),
    TEST_CASE_EXPECTED(make_garbage7, -210),

    TEST_CASE(copy_terms0),
    TEST_CASE_EXPECTED(copy_terms1, 1),
    TEST_CASE_EXPECTED(copy_terms2, 2),
    TEST_CASE_EXPECTED(copy_terms3, 5),
    TEST_CASE_EXPECTED(copy_terms4, 2465),
    TEST_CASE_EXPECTED(copy_terms5, 32),
    TEST_CASE_EXPECTED(copy_terms6, 2),
    TEST_CASE_EXPECTED(copy_terms7, 10),
    TEST_CASE_EXPECTED(copy_terms8, 4),
    TEST_CASE_EXPECTED(copy_terms9, -19),
    TEST_CASE_EXPECTED(copy_terms10, -18),
    TEST_CASE_EXPECTED(copy_terms11, 36757),
    TEST_CASE_EXPECTED(copy_terms12, 36757),
    TEST_CASE_EXPECTED(copy_terms13, 37037),
    TEST_CASE_EXPECTED(copy_terms14, -210),
    TEST_CASE_EXPECTED(copy_terms15, -438),
    TEST_CASE_EXPECTED(copy_terms16, 6),
    TEST_CASE_EXPECTED(copy_terms17, 11),
    TEST_CASE_EXPECTED(copy_terms18, -19),

    TEST_CASE_EXPECTED(test_apply, 17),
    TEST_CASE_EXPECTED(test_apply_last, 17),
    TEST_CASE(test_monitor),
    TEST_CASE_EXPECTED(test_timestamp, 1),
    TEST_CASE(test_set_tuple_element),

    TEST_CASE_EXPECTED(spawn_fun1, 42),
    TEST_CASE_EXPECTED(spawn_fun2, 33),
    TEST_CASE_EXPECTED(spawn_fun3, 10),

    TEST_CASE_EXPECTED(binary_at_test, 121),
    TEST_CASE_EXPECTED(binary_first_test, 82),
    TEST_CASE_EXPECTED(binary_last_test, 110),

    TEST_CASE(test_integer_to_binary),
    TEST_CASE(test_list_to_binary),
    TEST_CASE_EXPECTED(test_binary_to_list, 0),
    TEST_CASE_EXPECTED(test_atom_to_binary, 1),
    TEST_CASE(test_unicode),

    TEST_CASE_EXPECTED(test_binary_part, 12),
    TEST_CASE_EXPECTED(test_binary_split, 16),

    TEST_CASE_COND(plusone, 134217728, LONG_MAX != 9223372036854775807),

    TEST_CASE_EXPECTED(plusone2, 1),
    TEST_CASE_EXPECTED(minusone, -134217729),
    TEST_CASE_EXPECTED(minusone2, -16),
    TEST_CASE_EXPECTED(int28mul, 134217728),
    TEST_CASE_EXPECTED(int28mulneg, -268435456),
    TEST_CASE_EXPECTED(int28mulneg2, 268435448),
    TEST_CASE_EXPECTED(negdiv, 134217728),
    TEST_CASE_EXPECTED(absovf, 134217728),
    TEST_CASE_EXPECTED(negovf, 134217728),

    TEST_CASE_EXPECTED(plusone3, 134217726),
    TEST_CASE_EXPECTED(plusone4, 134217728),
    TEST_CASE_EXPECTED(bigfact, 1860480),
    TEST_CASE_EXPECTED(bigfact2, 189907211),
    TEST_CASE_EXPECTED(bigfact3, 3078559),
    TEST_CASE_EXPECTED(boxedabs, 15),
    TEST_CASE_EXPECTED(boxedneg, 15),
    TEST_CASE_EXPECTED(boxedmul, 15),
    TEST_CASE_EXPECTED(boxedlit, 1073741824),
    TEST_CASE_EXPECTED(pow32, 528),
    TEST_CASE_EXPECTED(pow64, 1794),
    TEST_CASE_EXPECTED(pow32_is_integer, 528),
    TEST_CASE_EXPECTED(pow64_is_integer, 1794),
    TEST_CASE_EXPECTED(addovf32, 791),
    TEST_CASE_EXPECTED(subovf32, 282),
    TEST_CASE_EXPECTED(negovf32, -1935),
    TEST_CASE_EXPECTED(addovf64, 2781),
    TEST_CASE_EXPECTED(subovf64, 282),
    TEST_CASE_EXPECTED(negovf64, -6865),
    TEST_CASE_EXPECTED(powsquare, 1572),
    TEST_CASE_EXPECTED(minuspow31minusone, -566),
    TEST_CASE_EXPECTED(pow31plusone, 547),
    TEST_CASE_EXPECTED(minuspow31divminusone, 547),
    TEST_CASE_EXPECTED(pow31abs, 547),
    TEST_CASE_EXPECTED(minuspow31abs, 547),
    TEST_CASE_EXPECTED(pow31minusoneabs, 528),
    TEST_CASE_EXPECTED(minuspow31plusoneabs, 528),
    TEST_CASE_EXPECTED(minuspow31plustwoabs, 509),
    TEST_CASE_EXPECTED(minuspow63plusoneabs, 1794),
    TEST_CASE_EXPECTED(minuspow63plustwoabs, 1757),

    TEST_CASE_EXPECTED(literal_test0, 333575620),
    TEST_CASE_EXPECTED(literal_test1, 1680),

    TEST_CASE_EXPECTED(test_list_eq, 1),
    TEST_CASE_EXPECTED(test_tuple_eq, 1),
    TEST_CASE_EXPECTED(test_tuple_list_eq, 1),
    TEST_CASE_EXPECTED(test_list_tuple_eq, 1),
    TEST_CASE_EXPECTED(test_ref_eq, 1),
    TEST_CASE_EXPECTED(test_binary_eq, 1),
    TEST_CASE_EXPECTED(test_bigint_eq, 1),

    TEST_CASE_EXPECTED(test_binaries_ordering, 15),
    TEST_CASE_EXPECTED(test_lists_ordering, 7),
    TEST_CASE_EXPECTED(test_tuples_ordering, 7),
    TEST_CASE_EXPECTED(test_types_ordering, 1),
    TEST_CASE_EXPECTED(test_bigintegers_ordering, 7),
    TEST_CASE_EXPECTED(test_refs_ordering, 7),
    TEST_CASE_EXPECTED(test_atom_ordering, 7),
    TEST_CASE_EXPECTED(test_pids_ordering, 7),
    TEST_CASE_EXPECTED(test_list_match, 31),
    TEST_CASE(test_match),
    TEST_CASE_EXPECTED(test_ordering_0, 1),
    TEST_CASE_EXPECTED(test_ordering_1, 1),
    TEST_CASE(test_binary_to_term),
    TEST_CASE(test_selective_receive),
    TEST_CASE(test_timeout_not_integer),
    TEST_CASE(test_undef),
    TEST_CASE(test_bs),
    TEST_CASE(test_bs_int),
    TEST_CASE(test_bs_int_unaligned),
    TEST_CASE(test_bs_utf),
    TEST_CASE(test_catch),
    TEST_CASE(test_gc),
    TEST_CASE_EXPECTED(test_raise, 7),
    TEST_CASE(test_map),
    TEST_CASE_ATOMVM_ONLY(test_refc_binaries, 0),
    TEST_CASE(test_sub_binaries),
    TEST_CASE_ATOMVM_ONLY(test_throw_call_ext_last, 0),

    TEST_CASE_EXPECTED(ceilint, 1),
    TEST_CASE_EXPECTED(ceilbadarg, -1),
    TEST_CASE_EXPECTED(floorint, 1),
    TEST_CASE_EXPECTED(floorbadarg, -1),
    TEST_CASE_EXPECTED(roundint, 1),
    TEST_CASE_EXPECTED(roundbadarg, -1),
    TEST_CASE_EXPECTED(truncint, 1),
    TEST_CASE_EXPECTED(truncbadarg, -1),

    TEST_CASE_EXPECTED(ceilfloat, -2),
    TEST_CASE(ceilfloatovf),
    TEST_CASE_EXPECTED(floorfloat, -3),
    TEST_CASE(floorfloatovf),
    TEST_CASE_EXPECTED(roundfloat, -3),
    TEST_CASE(roundfloatovf),
    TEST_CASE_EXPECTED(truncfloat, -2),
    TEST_CASE(truncfloatovf),

    TEST_CASE(floataddovf),
    TEST_CASE(floatadd),
    TEST_CASE(floatsubovf),
    TEST_CASE(floatsub),
    TEST_CASE(floatmulovf),
    TEST_CASE(floatmul),
    TEST_CASE(floatneg),
    TEST_CASE_EXPECTED(floatabs, 3),
    TEST_CASE(floatdiv),

    TEST_CASE_EXPECTED(boxed_is_not_float, 16),
    TEST_CASE_EXPECTED(float_is_float, 32),
    TEST_CASE_EXPECTED(float_is_number, 32),

    TEST_CASE_EXPECTED(float2bin, 31),
    TEST_CASE_EXPECTED(float2list, 31),
    TEST_CASE_EXPECTED(float2bin2scientific, 31),
    TEST_CASE_EXPECTED(float2bin2decimals, 255),
    TEST_CASE_EXPECTED(float2bin2, 31),
    TEST_CASE_EXPECTED(float2list2scientific, 31),
    TEST_CASE_EXPECTED(float2list2decimals, 255),
    TEST_CASE_EXPECTED(float2list2, 31),
    TEST_CASE_EXPECTED(bin2float, 511),
    TEST_CASE_EXPECTED(list2float, 511),
    TEST_CASE(floatmath),
    TEST_CASE(floatext),

    TEST_CASE(test_fp_allocate_heap_zero),

    TEST_CASE(test_bs_init2_heap_allocation),

    TEST_CASE_EXPECTED(improper_concat, 7),
    TEST_CASE_EXPECTED(improper_cmp, 3),
    TEST_CASE_EXPECTED(improper_literal, 3),
    TEST_CASE_EXPECTED(improper_length, 3),

    TEST_CASE_EXPECTED(jsonish_encode, 1058),

    TEST_CASE_EXPECTED(iolist_concat_bin, 71006),
    TEST_CASE_EXPECTED(binary_is_iolist, 1006),

    TEST_CASE_EXPECTED(catch_from_other_module, 7),
    TEST_CASE_EXPECTED(throwtest, -10),

    TEST_CASE_EXPECTED(test_tuple_is_not_map, 16),

    TEST_CASE_EXPECTED(try_error_nif, 13),
    TEST_CASE_EXPECTED(try_error2_nif, 13),

    TEST_CASE_EXPECTED(is_fun_2_with_frozen, 24),
    TEST_CASE_EXPECTED(is_fun_2_with_frozen2, 24),

    TEST_CASE_EXPECTED(function_reference_decode, 5),
    TEST_CASE_EXPECTED(makefunref, 3),
    TEST_CASE_EXPECTED(fail_apply, 17),
    TEST_CASE_EXPECTED(fail_apply_last, 17),

    TEST_CASE_EXPECTED(pid_to_list_test, 63),
    TEST_CASE_EXPECTED(ref_to_list_test, 386),
    TEST_CASE_EXPECTED(test_binary_to_integer, 99),

    TEST_CASE_EXPECTED(count_char_bs, 2),
    TEST_CASE_EXPECTED(count_char2_bs, 1002),
    TEST_CASE_EXPECTED(count_char3_bs, 1),
    TEST_CASE_EXPECTED(count_pairs, 3),
    TEST_CASE_EXPECTED(decode_mqtt, 120948),
    TEST_CASE_EXPECTED(decode_int24, 725246),
    TEST_CASE_EXPECTED(decode_int32, 289273),
    TEST_CASE_EXPECTED(decode_int48, 858867),

    TEST_CASE_EXPECTED(large_int_literal, 5953),

    TEST_CASE(test_base64),
    TEST_CASE_EXPECTED(test_dict, 2020),

    TEST_CASE_EXPECTED(alisp, 42),
    TEST_CASE_EXPECTED(test_function_exported, 7),
    TEST_CASE_EXPECTED(test_list_to_tuple, 69),

    TEST_CASE(bs_context_byte_size),
    TEST_CASE_EXPECTED(bs_context_to_binary_with_offset, 42),
    TEST_CASE_EXPECTED(bs_restore2_start_offset, 823),

    TEST_CASE_EXPECTED(test_monotonic_time, 1),

    TEST_CASE_EXPECTED(exactly_eq, 7),
    TEST_CASE_EXPECTED(map_comparisons, 67108863),
    TEST_CASE_EXPECTED(tuple_comparisons, 6),

    // Tests relying on echo driver
    TEST_CASE_ATOMVM_ONLY(pingpong, 1),

    // Tests relying on console driver
    TEST_CASE_ATOMVM_ONLY(hello_world, 10),
    TEST_CASE_ATOMVM_ONLY(test_echo_driver, 84),
    TEST_CASE_ATOMVM_ONLY(test_close_console_driver, 0),
    TEST_CASE_ATOMVM_ONLY(test_close_echo_driver, 0),
    TEST_CASE_ATOMVM_ONLY(test_regecho_driver, 11),
    TEST_CASE_ATOMVM_ONLY(test_send_nif_and_echo, 22),

    TEST_CASE(test_code_all_available_loaded),
    TEST_CASE_EXPECTED(test_code_load_binary, 24),
    TEST_CASE_EXPECTED(test_code_load_abs, 24),
    TEST_CASE_ATOMVM_ONLY(test_add_avm_pack_binary, 24),
    TEST_CASE_ATOMVM_ONLY(test_add_avm_pack_file, 24),
    TEST_CASE_ATOMVM_ONLY(test_close_avm_pack, 0),

    TEST_CASE(test_module_info),

    // noisy tests, keep them at the end
    TEST_CASE_EXPECTED(spawn_opt_monitor_normal, 1),
    TEST_CASE_EXPECTED(spawn_opt_link_normal, 1),
    TEST_CASE_EXPECTED(spawn_opt_monitor_throw, 1),
    TEST_CASE_EXPECTED(spawn_opt_demonitor_normal, 1),
    TEST_CASE_EXPECTED(spawn_opt_link_throw, 1),
    TEST_CASE_EXPECTED(spawn_opt_monitor_error, 1),
    TEST_CASE_EXPECTED(link_kill_parent, 1),
    TEST_CASE_EXPECTED(link_throw, 1),
    TEST_CASE_EXPECTED(unlink_error, 1),
    TEST_CASE(trap_exit_flag),
    TEST_CASE(test_exit1),
    TEST_CASE(test_exit2),
    TEST_CASE_COND(test_stacktrace, 0, SKIP_STACKTRACES),
    TEST_CASE(small_big_ext),
    TEST_CASE(test_crypto),
    TEST_CASE(test_min_max_guard),
    TEST_CASE(int64_build_binary),

#if defined ATOMVM_HAS_MBEDTLS
    TEST_CASE(test_crypto_strong_rand_bytes),
    TEST_CASE(test_atomvm_random),
#endif

    TEST_CASE(float_decode),

    TEST_CASE(test_utf8_atoms),

    TEST_CASE(twentyone_param_function),
    TEST_CASE(complex_list_match_xregs),
    TEST_CASE(twentyone_param_fun),
    TEST_CASE(test_fun_to_list),
    TEST_CASE(maps_nifs),

<<<<<<< HEAD
    TEST_CASE(test_ets),
=======
    TEST_CASE(test_raw_raise),
>>>>>>> 00ff986e

    // TEST CRASHES HERE: TEST_CASE(memlimit),

    { NULL, 0, false, false }
};

static int test_atom(struct Test *test)
{
    int result = 0;
    char module_file[128];
    snprintf(module_file, sizeof(module_file), "%s.beam", test->test_module);
    MappedFile *beam_file = mapped_file_open_beam(module_file);
    assert(beam_file != NULL);

    GlobalContext *glb = globalcontext_new();
    Module *mod = module_new_from_iff_binary(glb, beam_file->mapped, beam_file->size);
    if (IS_NULL_PTR(mod)) {
        fprintf(stderr, "Cannot load startup module: %s\n", test->test_module);
        return -1;
    }
    globalcontext_insert_module(glb, mod);
    Context *ctx = context_new(glb);
    ctx->leader = 1;

    context_execute_loop(ctx, mod, "start", 0);

    if (!term_is_any_integer(ctx->x[0])) {
        fprintf(stderr, "\x1b[1;31mExpected %i but result is not an integer\x1b[0m\n", test->expected_value);
        result = -1;
    } else {
        int32_t value = (int32_t) term_maybe_unbox_int(ctx->x[0]);
        if (value != test->expected_value) {
            fprintf(stderr, "\x1b[1;31mExpected %i, got: %i\x1b[0m\n", test->expected_value, value);
            result = -1;
        }
    }

    context_destroy(ctx);
    globalcontext_destroy(glb);
    module_destroy(mod);
    mapped_file_close(beam_file);
    return result;
}

static int test_beam(struct Test *test)
{
    char command[512];
    snprintf(command, sizeof(command),
        "erl -pa . -eval '"
        "erlang:process_flag(trap_exit, false), " /* init(3) traps exists */
        "R = %s:start(), "
        "S = if"
        " R =:= %i -> 0;"
        " true -> io:format(\"Expected ~B, got ~p\n\", [%i, R]) "
        "end, "
        "erlang:halt(S).' -noshell",
        test->test_module,
        test->expected_value,
        test->expected_value);
    return system(command);
}

int test_module_execution(bool beam, struct Test *test)
{
    if (beam ? test->skip_beam : test->skip_atom) {
        fprintf(stderr, "%s:\x1b[34GSKIPPED\n", test->test_module);
        return 0;
    }
    fprintf(stderr, "%s:\r", test->test_module);
    int result = beam ? test_beam(test) : test_atom(test);
    if (result) {
        fprintf(stderr, "\x1b[2K\x1b[1;31m%s:\x1b[34GFAILED\x1b[0m\n", test->test_module);
        return 1;
    }
    fprintf(stderr, "\x1b[2K%s:\x1b[34GOK\n", test->test_module);
    return 0;
}

int test_modules_execution(bool beam, bool skip, int count, char **item)
{
    if (chdir("erlang_tests") != 0) {
        perror("Error: ");
        return EXIT_FAILURE;
    }

    int failed_tests = 0;

    if (count) {
        for (int ix = 0; ix < count; ix++) {
            struct Test *test = tests;
            do {
                if (strcmp(test->test_module, item[ix]) == 0) {
                    if (skip) {
                        test->skip_beam = true;
                        test->skip_atom = true;
                    } else {
                        failed_tests += test_module_execution(beam, test);
                    }
                    break;
                }
                test++;
            } while (test->test_module);
            if (test->test_module == NULL) {
                fprintf(stderr, "Unknown test module %s\n", item[ix]);
                return EXIT_FAILURE;
            }
        }
    }

    if (count == 0 || skip) {
        struct Test *test = tests;
        do {
            failed_tests += test_module_execution(beam, test);
            test++;
        } while (test->test_module);
    }

    if (failed_tests == 0) {
        fprintf(stderr, "Success.\n");
        return EXIT_SUCCESS;
    } else {
        fprintf(stderr, "Failed: %i tests.\n", failed_tests);
        return EXIT_FAILURE;
    }
}

static void usage(const char *name)
{
    fprintf(stdout, "%s: run AtomVM tests\n", name);
    fprintf(stdout, "%s [-h] [-s test1,test2] [-b] [test1 test2...]\n", name);
    fprintf(stdout, "  -h: display this message\n");
    fprintf(stdout, "  -s test1,test2: skip these tests\n");
    fprintf(stdout, "  -b: run tests against BEAM instead of AtomVM (erl in the PATH)\n");
    fprintf(stdout, "  test1 .. test2: specify tests to run (default to all)\n");
}

static void syntax_error(const char *name, const char *message)
{
    fprintf(stderr, "%s: syntax error\n%s\nTry %s -h for help\n", name, message, name);
}

int main(int argc, char **argv)
{
    char *name = argv[0];
    time_t seed = time(NULL);
    fprintf(stderr, "Seed is %li\n", seed);
    srand(seed);

    if (chdir(dirname(name)) != 0) {
        perror("Error: ");
        return EXIT_FAILURE;
    }

    int opt;
    bool beam = false;
    bool skip = false;
    char *skip_list = NULL;
    while ((opt = getopt(argc, argv, "hbs:")) != -1) {
        switch (opt) {
            case 'b':
                beam = true;
                break;
            case 's':
                skip_list = optarg;
                break;
            case 'h':
                usage(name);
                return 0;
            case ':':
            case '?':
                syntax_error(name, "Unknown option");
                return 1;
        }
    }
    int count = argc - optind;
    char **list = argv + optind;
    char **allocated_skip_list = NULL;
    if (count > 1 && skip_list != NULL) {
        syntax_error(name, "Option -s is incompatible with module names");
    }
    if (skip_list) {
        skip = true;
        // tokenize the list, first counting elements.
        char *skip_list_c = skip_list;
        count = 1;
        while (*skip_list_c) {
            if (*skip_list_c == ',') {
                count++;
            }
            skip_list_c++;
        }
        allocated_skip_list = malloc(count * sizeof(char *));
        int ix = 0;
        char *token = strtok(skip_list, ",");
        while (token && ix < count) {
            allocated_skip_list[ix++] = token;
            token = strtok(NULL, ",");
        }
        list = allocated_skip_list;
    }

    int result = test_modules_execution(beam, skip, count, list);
    if (allocated_skip_list) {
        free(allocated_skip_list);
    }
    return result;
}<|MERGE_RESOLUTION|>--- conflicted
+++ resolved
@@ -533,11 +533,9 @@
     TEST_CASE(test_fun_to_list),
     TEST_CASE(maps_nifs),
 
-<<<<<<< HEAD
+    TEST_CASE(test_raw_raise),
+
     TEST_CASE(test_ets),
-=======
-    TEST_CASE(test_raw_raise),
->>>>>>> 00ff986e
 
     // TEST CRASHES HERE: TEST_CASE(memlimit),
 
