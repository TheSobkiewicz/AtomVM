#
# This file is part of AtomVM.
#
# Copyright 2017-2021 Davide Bettio <davide@uninstall.it>
#
# Licensed under the Apache License, Version 2.0 (the "License");
# you may not use this file except in compliance with the License.
# You may obtain a copy of the License at
#
#    http://www.apache.org/licenses/LICENSE-2.0
#
# Unless required by applicable law or agreed to in writing, software
# distributed under the License is distributed on an "AS IS" BASIS,
# WITHOUT WARRANTIES OR CONDITIONS OF ANY KIND, either express or implied.
# See the License for the specific language governing permissions and
# limitations under the License.
#
# SPDX-License-Identifier: Apache-2.0 OR LGPL-2.1-or-later
#

cmake_minimum_required (VERSION 3.13)
project (erlang_tests)

function(compile_erlang module_name)
    add_custom_command(
        OUTPUT ${module_name}.beam
        COMMAND erlc ${CMAKE_CURRENT_SOURCE_DIR}/${module_name}.erl
        DEPENDS ${CMAKE_CURRENT_SOURCE_DIR}/${module_name}.erl
        COMMENT "Compiling ${module_name}.erl"
    )
endfunction()

set(TO_HRL_PATH ${CMAKE_CURRENT_LIST_DIR})

function(generate_hrl out_file def_name in_file)
    add_custom_command(
        OUTPUT ${out_file}
        COMMAND escript ${TO_HRL_PATH}/to_hrl.erl ${in_file} ${def_name} ${out_file}
        DEPENDS ${in_file}
        COMMENT "Generating ${out_file}"
    )
endfunction()

add_subdirectory(code_load)

compile_erlang(add)
compile_erlang(fact)
compile_erlang(mutrec)
compile_erlang(morelabels)
compile_erlang(biggerintegers)
compile_erlang(biggerdifference)
compile_erlang(moreintegertests)
compile_erlang(send_receive)
compile_erlang(send_to_dead_process)
compile_erlang(selval)
compile_erlang(byte_size_test)
compile_erlang(tuple)
compile_erlang(count_char)
compile_erlang(len_test)
compile_erlang(makelist_test)
compile_erlang(test_echo_driver)
compile_erlang(test_close_console_driver)
compile_erlang(test_close_echo_driver)
compile_erlang(test_regecho_driver)
compile_erlang(test_send_nif_and_echo)
compile_erlang(state_test)
compile_erlang(booleans_test)
compile_erlang(booleans2_test)
compile_erlang(rem_and_comp_test)
compile_erlang(lowercase)
compile_erlang(huge)
compile_erlang(patternmatchfunc)
compile_erlang(moda)
compile_erlang(modb)
compile_erlang(modc)
compile_erlang(state_test2)
compile_erlang(state_test2_sender)
compile_erlang(state_test3)
compile_erlang(state_test3_server)
compile_erlang(guards1)
compile_erlang(guards2)
compile_erlang(guards3)
compile_erlang(guards4)
compile_erlang(guards5)
compile_erlang(test_guards_do_not_raise)
compile_erlang(test_min_max_guard)
compile_erlang(prime)
compile_erlang(match)
compile_erlang(if_test)
compile_erlang(sleep)
compile_erlang(hello_world)
compile_erlang(whereis_dead_process)
compile_erlang(whereis_fail)
compile_erlang(register_unregister)
compile_erlang(try_noerror)
compile_erlang(catch_badmatch)
compile_erlang(catch_nocasematch)
compile_erlang(catch_noifmatch)
compile_erlang(try_catch_test)
compile_erlang(list_concat)
compile_erlang(make_ref_test)
compile_erlang(is_ref_test)
compile_erlang(tagged_tuple_test)
compile_erlang(call_with_ref_test)
compile_erlang(just_receive_test)
compile_erlang(gen_server_like_test)
compile_erlang(external_proplist_test)
compile_erlang(compact15bitsinteger)
compile_erlang(negatives)
compile_erlang(compact23bitsinteger)
compile_erlang(compact27bitsinteger)
compile_erlang(compact23bitsneginteger)
compile_erlang(negatives2)
compile_erlang(datetime)
compile_erlang(test_system_time)
compile_erlang(is_type)
compile_erlang(test_bitshift)
compile_erlang(test_bitwise)
compile_erlang(test_bitwise2)
compile_erlang(test_boolean)
compile_erlang(test_gt_and_le)
compile_erlang(test_tuple_size)
compile_erlang(test_size)
compile_erlang(test_element)
compile_erlang(test_setelement)
compile_erlang(test_insert_element)
compile_erlang(test_delete_element)
compile_erlang(test_tuple_to_list)
compile_erlang(test_make_tuple)
compile_erlang(test_make_list)
compile_erlang(test_list_gc)
compile_erlang(test_list_processes)
compile_erlang(test_tl)
compile_erlang(test_list_to_atom)
compile_erlang(test_list_to_existing_atom)
compile_erlang(test_lists_reverse)
compile_erlang(test_binary_to_atom)
compile_erlang(test_binary_to_existing_atom)
compile_erlang(test_atom_to_list)
compile_erlang(test_display)
compile_erlang(test_integer_to_list)
compile_erlang(test_list_to_integer)
compile_erlang(test_abs)
compile_erlang(test_is_process_alive)
compile_erlang(test_is_not_type)
compile_erlang(test_is_bitstring_is_binary)
compile_erlang(test_badarith)
compile_erlang(test_badarith2)
compile_erlang(test_badarith3)
compile_erlang(test_badarith4)
compile_erlang(test_bif_badargument)
compile_erlang(test_bif_badargument2)
compile_erlang(test_bif_badargument3)
compile_erlang(test_tuple_nifs_badargs)
compile_erlang(test_apply)
compile_erlang(test_apply_last)
compile_erlang(test_monitor)
compile_erlang(test_set_tuple_element)
compile_erlang(test_timestamp)
compile_erlang(long_atoms)
compile_erlang(test_concat_badarg)
compile_erlang(register_and_whereis_badarg)
compile_erlang(test_send)
compile_erlang(test_open_port_badargs)
compile_erlang(echo)
compile_erlang(pingpong)
compile_erlang(prime_ext)
compile_erlang(prime_smp)
compile_erlang(test_try_case_end)
compile_erlang(test_exception_classes)
compile_erlang(test_recursion_and_try_catch)
compile_erlang(test_func_info)
compile_erlang(test_func_info2)
compile_erlang(test_func_info3)
compile_erlang(test_process_info)
compile_erlang(test_min_heap_size)
compile_erlang(test_heap_growth)
compile_erlang(test_system_flag)
compile_erlang(test_system_info)
compile_erlang(test_binary_to_term)
compile_erlang(test_selective_receive)
compile_erlang(test_timeout_not_integer)
compile_erlang(test_undef)

compile_erlang(test_funs0)
compile_erlang(test_funs1)
compile_erlang(test_funs2)
compile_erlang(test_funs3)
compile_erlang(test_funs4)
compile_erlang(test_funs5)
compile_erlang(test_funs6)
compile_erlang(test_funs7)
compile_erlang(test_funs8)
compile_erlang(test_funs9)
compile_erlang(test_funs10)
compile_erlang(test_funs11)

compile_erlang(test_make_fun3)

compile_erlang(complex_struct_size0)
compile_erlang(complex_struct_size1)
compile_erlang(complex_struct_size2)
compile_erlang(complex_struct_size3)
compile_erlang(complex_struct_size4)

compile_erlang(nested_list_size0)
compile_erlang(nested_list_size1)
compile_erlang(nested_list_size2)
compile_erlang(nested_list_size3)
compile_erlang(nested_list_size4)
compile_erlang(nested_tuple_size0)
compile_erlang(nested_tuple_size1)
compile_erlang(nested_tuple_size2)
compile_erlang(nested_tuple_size3)
compile_erlang(nested_tuple_size4)

compile_erlang(simple_list_size0)
compile_erlang(simple_list_size1)

compile_erlang(tuple_size0)
compile_erlang(tuple_size1)
compile_erlang(tuple_size2)
compile_erlang(tuple_size3)
compile_erlang(tuple_size4)
compile_erlang(tuple_size5)
compile_erlang(tuple_size6)

compile_erlang(tuples_and_list_size0)
compile_erlang(tuples_and_list_size1)
compile_erlang(tuples_and_list_size2)

compile_erlang(make_garbage0)
compile_erlang(make_garbage1)
compile_erlang(make_garbage2)
compile_erlang(make_garbage3)
compile_erlang(make_garbage4)
compile_erlang(make_garbage5)
compile_erlang(make_garbage6)
compile_erlang(make_garbage7)

compile_erlang(copy_terms0)
compile_erlang(copy_terms1)
compile_erlang(copy_terms2)
compile_erlang(copy_terms3)
compile_erlang(copy_terms4)
compile_erlang(copy_terms5)
compile_erlang(copy_terms6)
compile_erlang(copy_terms7)
compile_erlang(copy_terms8)
compile_erlang(copy_terms9)
compile_erlang(copy_terms10)
compile_erlang(copy_terms11)
compile_erlang(copy_terms12)
compile_erlang(copy_terms13)
compile_erlang(copy_terms14)
compile_erlang(copy_terms15)
compile_erlang(copy_terms16)
compile_erlang(copy_terms17)
compile_erlang(copy_terms18)

compile_erlang(memlimit)

compile_erlang(spawn_fun1)
compile_erlang(spawn_fun2)
compile_erlang(spawn_fun3)

compile_erlang(binary_at_test)
compile_erlang(binary_first_test)
compile_erlang(binary_last_test)
compile_erlang(test_binary_copy)

compile_erlang(test_integer_to_binary)
compile_erlang(test_list_to_binary)
compile_erlang(test_binary_to_list)
compile_erlang(test_atom_to_binary)
compile_erlang(test_unicode)

compile_erlang(test_binary_part)
compile_erlang(test_binary_split)

compile_erlang(plusone)
compile_erlang(plusone2)
compile_erlang(minusone)
compile_erlang(minusone2)
compile_erlang(int28mul)
compile_erlang(int28mulneg)
compile_erlang(int28mulneg2)
compile_erlang(int28mulneg2)
compile_erlang(negdiv)
compile_erlang(absovf)
compile_erlang(negovf)

compile_erlang(plusone3)
compile_erlang(plusone4)
compile_erlang(bigfact)
compile_erlang(bigfact2)
compile_erlang(bigfact3)
compile_erlang(boxedabs)
compile_erlang(boxedneg)
compile_erlang(boxedmul)
compile_erlang(boxedlit)
compile_erlang(pow32)
compile_erlang(pow64)
compile_erlang(pow32_is_integer)
compile_erlang(pow64_is_integer)
compile_erlang(addovf32)
compile_erlang(subovf32)
compile_erlang(negovf32)
compile_erlang(addovf64)
compile_erlang(subovf64)
compile_erlang(negovf64)
compile_erlang(powsquare)
compile_erlang(minuspow31minusone)
compile_erlang(pow31plusone)
compile_erlang(minuspow31divminusone)
compile_erlang(pow31abs)
compile_erlang(minuspow31abs)
compile_erlang(pow31minusoneabs)
compile_erlang(minuspow31plusoneabs)
compile_erlang(minuspow31plustwoabs)
compile_erlang(minuspow63plusoneabs)
compile_erlang(minuspow63plustwoabs)
compile_erlang(literal_test0)
compile_erlang(literal_test1)
compile_erlang(literal_test2)
compile_erlang(test_extended_literal_large)

compile_erlang(test_list_eq)
compile_erlang(test_tuple_eq)
compile_erlang(test_tuple_list_eq)
compile_erlang(test_list_tuple_eq)
compile_erlang(test_ref_eq)
compile_erlang(test_binary_eq)
compile_erlang(test_bigint_eq)

compile_erlang(test_binaries_ordering)
compile_erlang(test_lists_ordering)
compile_erlang(test_tuples_ordering)
compile_erlang(test_types_ordering)
compile_erlang(test_bigintegers_ordering)
compile_erlang(test_refs_ordering)
compile_erlang(test_atom_ordering)
compile_erlang(test_pids_ordering)
compile_erlang(test_list_match)
compile_erlang(test_match)
compile_erlang(test_ordering_0)
compile_erlang(test_ordering_1)
compile_erlang(test_bs)
compile_erlang(test_bs_int)
compile_erlang(test_bs_int_unaligned)
compile_erlang(test_bs_utf)
compile_erlang(test_catch)
compile_erlang(test_gc)
compile_erlang(test_raise)
compile_erlang(test_map)

compile_erlang(ceilint)
compile_erlang(ceilbadarg)
compile_erlang(floorint)
compile_erlang(floorbadarg)
compile_erlang(roundint)
compile_erlang(roundbadarg)
compile_erlang(truncint)
compile_erlang(truncbadarg)
compile_erlang(ceilfloat)
compile_erlang(ceilfloatovf)
compile_erlang(floorfloat)
compile_erlang(floorfloatovf)
compile_erlang(roundfloat)
compile_erlang(roundfloatovf)
compile_erlang(truncfloat)
compile_erlang(truncfloatovf)
compile_erlang(floatadd)
compile_erlang(floataddovf)
compile_erlang(floatsub)
compile_erlang(floatsubovf)
compile_erlang(floatmul)
compile_erlang(floatmulovf)
compile_erlang(floatneg)
compile_erlang(floatabs)
compile_erlang(floatdiv)
compile_erlang(floatmath)
compile_erlang(floatext)

compile_erlang(boxed_is_not_float)
compile_erlang(float_is_float)
compile_erlang(float_is_number)
compile_erlang(fconv_fail_invalid)

compile_erlang(float2list)
compile_erlang(float2bin)
compile_erlang(float2bin2decimals)
compile_erlang(float2bin2scientific)
compile_erlang(float2bin2)
compile_erlang(float2list2decimals)
compile_erlang(float2list2scientific)
compile_erlang(float2list2)
compile_erlang(bin2float)
compile_erlang(list2float)

compile_erlang(test_fp_allocate_heap_zero)
compile_erlang(test_bs_init2_heap_allocation)

compile_erlang(improper_concat)
compile_erlang(improper_cmp)
compile_erlang(improper_literal)
compile_erlang(improper_length)

compile_erlang(jsonish_encode)
compile_erlang(iolist_concat_bin)
compile_erlang(binary_is_iolist)

compile_erlang(raise_badmatch)
compile_erlang(raise_case_end)
compile_erlang(raise_if_end)
compile_erlang(catch_from_other_module)
compile_erlang(throwtest)

compile_erlang(test_tuple_is_not_map)

compile_erlang(try_error_nif)
compile_erlang(try_error2_nif)

compile_erlang(is_fun_2_with_frozen)
compile_erlang(is_fun_2_with_frozen2)

compile_erlang(function_reference_decode)
compile_erlang(makefunref)
compile_erlang(fail_apply)
compile_erlang(fail_apply_last)

compile_erlang(pid_to_list_test)
compile_erlang(ref_to_list_test)
compile_erlang(test_binary_to_integer)
compile_erlang(test_binary_to_integer_2)

compile_erlang(count_char_bs)
compile_erlang(count_char2_bs)
compile_erlang(count_char3_bs)
compile_erlang(count_pairs)
compile_erlang(decode_mqtt)
compile_erlang(decode_int24)
compile_erlang(decode_int32)
compile_erlang(decode_int48)

compile_erlang(large_int_literal)

compile_erlang(test_base64)
compile_erlang(test_dict)

compile_erlang(alisp)
compile_erlang(sexp_parser)
compile_erlang(sexp_lexer)
compile_erlang(test_function_exported)
compile_erlang(test_list_to_tuple)

compile_erlang(bs_context_byte_size)
compile_erlang(bs_context_to_binary_with_offset)
compile_erlang(bs_restore2_start_offset)
compile_erlang(test_refc_binaries)
compile_erlang(test_sub_binaries)
compile_erlang(test_throw_call_ext_last)
compile_erlang(bs_append_extra_words)

compile_erlang(test_monotonic_time)

compile_erlang(exactly_eq)
compile_erlang(map_comparisons)
compile_erlang(tuple_comparisons)

compile_erlang(spawn_opt_monitor_normal)
compile_erlang(spawn_opt_monitor_throw)
compile_erlang(spawn_opt_demonitor_normal)
compile_erlang(spawn_opt_link_normal)
compile_erlang(spawn_opt_link_throw)
compile_erlang(spawn_opt_monitor_error)
compile_erlang(link_kill_parent)
compile_erlang(link_throw)
compile_erlang(unlink_error)
compile_erlang(trap_exit_flag)
compile_erlang(test_exit1)
compile_erlang(test_exit2)

compile_erlang(test_stacktrace)
compile_erlang(small_big_ext)
compile_erlang(test_crypto)

compile_erlang(test_code_all_available_loaded)
compile_erlang(test_code_load_binary)
compile_erlang(test_code_load_abs)
compile_erlang(test_code_ensure_loaded)
compile_erlang(test_add_avm_pack_binary)
compile_erlang(test_add_avm_pack_file)
compile_erlang(test_close_avm_pack)

compile_erlang(test_module_info)

compile_erlang(int64_build_binary)

compile_erlang(test_crypto_strong_rand_bytes)
compile_erlang(test_atomvm_random)

compile_erlang(float_decode)
compile_erlang(test_utf8_atoms)

compile_erlang(twentyone_param_function)
compile_erlang(complex_list_match_xregs)
compile_erlang(twentyone_param_fun)
<<<<<<< HEAD
=======
compile_erlang(gc_safe_x_reg_write)

>>>>>>> af0f64d3
compile_erlang(test_fun_to_list)

compile_erlang(maps_nifs)

compile_erlang(test_raw_raise)

compile_erlang(test_ets)

add_custom_target(erlang_test_modules DEPENDS
    code_load_files

    add.beam
    fact.beam
    mutrec.beam
    morelabels.beam
    biggerintegers.beam
    biggerdifference.beam
    moreintegertests.beam
    send_receive.beam
    send_to_dead_process.beam
    selval.beam
    byte_size_test.beam
    tuple.beam
    count_char.beam
    len_test.beam
    makelist_test.beam
    test_echo_driver.beam
    test_close_console_driver.beam
    test_close_echo_driver.beam
    test_regecho_driver.beam
    test_send_nif_and_echo.beam
    state_test.beam
    booleans_test.beam
    booleans2_test.beam
    rem_and_comp_test.beam
    lowercase.beam
    huge.beam
    patternmatchfunc.beam
    moda.beam
    modb.beam
    modc.beam
    state_test2.beam
    state_test2_sender.beam
    state_test3.beam
    state_test3_server.beam
    guards1.beam
    guards2.beam
    guards3.beam
    guards4.beam
    guards5.beam
    test_guards_do_not_raise.beam
    test_min_max_guard.beam
    prime.beam
    match.beam
    if_test.beam
    sleep.beam
    hello_world.beam
    whereis_dead_process.beam
    whereis_fail.beam
    register_unregister.beam
    try_noerror.beam
    catch_badmatch.beam
    catch_nocasematch.beam
    catch_noifmatch.beam
    try_catch_test.beam
    list_concat.beam
    make_ref_test.beam
    is_ref_test.beam
    tagged_tuple_test.beam
    call_with_ref_test.beam
    just_receive_test.beam
    gen_server_like_test.beam
    external_proplist_test.beam
    compact15bitsinteger.beam
    negatives.beam
    compact23bitsinteger.beam
    compact27bitsinteger.beam
    compact23bitsneginteger.beam
    negatives2.beam
    datetime.beam
    test_system_time.beam
    is_type.beam
    test_bitshift.beam
    test_bitwise.beam
    test_bitwise2.beam
    test_boolean.beam
    test_gt_and_le.beam
    test_tuple_size.beam
    test_size.beam
    test_element.beam
    test_setelement.beam
    test_insert_element.beam
    test_delete_element.beam
    test_tuple_to_list.beam
    test_make_tuple.beam
    test_make_list.beam
    test_list_gc.beam
    test_list_processes.beam
    test_tl.beam
    test_list_to_atom.beam
    test_list_to_existing_atom.beam
    test_lists_reverse.beam
    test_binary_to_atom.beam
    test_binary_to_existing_atom.beam
    test_atom_to_list.beam
    test_display.beam
    test_integer_to_list.beam
    test_list_to_integer.beam
    test_abs.beam
    test_is_process_alive.beam
    test_is_not_type.beam
    test_is_bitstring_is_binary.beam
    test_badarith.beam
    test_badarith2.beam
    test_badarith3.beam
    test_badarith4.beam
    test_bif_badargument.beam
    test_bif_badargument2.beam
    test_bif_badargument3.beam
    test_tuple_nifs_badargs.beam
    test_apply.beam
    test_apply_last.beam
    test_monitor.beam
    test_set_tuple_element.beam
    test_timestamp.beam
    long_atoms.beam
    test_concat_badarg.beam
    register_and_whereis_badarg.beam
    test_send.beam
    test_open_port_badargs.beam
    echo.beam
    pingpong.beam
    prime_ext.beam
    prime_smp.beam
    test_try_case_end.beam
    test_exception_classes.beam
    test_recursion_and_try_catch.beam
    test_func_info.beam
    test_func_info2.beam
    test_func_info3.beam
    test_process_info.beam
    test_min_heap_size.beam
    test_heap_growth.beam
    test_system_flag.beam
    test_system_info.beam
    test_binary_to_term.beam
    test_selective_receive.beam
    test_timeout_not_integer.beam
    test_undef.beam

    test_funs0.beam
    test_funs1.beam
    test_funs2.beam
    test_funs3.beam
    test_funs4.beam
    test_funs5.beam
    test_funs6.beam
    test_funs7.beam
    test_funs8.beam
    test_funs9.beam
    test_funs10.beam
    test_funs11.beam

    test_make_fun3.beam

    complex_struct_size0.beam
    complex_struct_size1.beam
    complex_struct_size2.beam
    complex_struct_size3.beam
    complex_struct_size4.beam

    nested_list_size0.beam
    nested_list_size1.beam
    nested_list_size2.beam
    nested_list_size3.beam
    nested_list_size4.beam

    nested_tuple_size0.beam
    nested_tuple_size1.beam
    nested_tuple_size2.beam
    nested_tuple_size3.beam
    nested_tuple_size4.beam

    simple_list_size0.beam
    simple_list_size1.beam

    tuple_size0.beam
    tuple_size1.beam
    tuple_size2.beam
    tuple_size3.beam
    tuple_size4.beam
    tuple_size5.beam
    tuple_size6.beam

    tuples_and_list_size0.beam
    tuples_and_list_size1.beam
    tuples_and_list_size2.beam

    make_garbage0.beam
    make_garbage1.beam
    make_garbage2.beam
    make_garbage3.beam
    make_garbage4.beam
    make_garbage5.beam
    make_garbage6.beam
    make_garbage7.beam

    copy_terms0.beam
    copy_terms1.beam
    copy_terms2.beam
    copy_terms3.beam
    copy_terms4.beam
    copy_terms5.beam
    copy_terms6.beam
    copy_terms7.beam
    copy_terms8.beam
    copy_terms9.beam
    copy_terms10.beam
    copy_terms11.beam
    copy_terms12.beam
    copy_terms13.beam
    copy_terms14.beam
    copy_terms15.beam
    copy_terms16.beam
    copy_terms17.beam
    copy_terms18.beam

    memlimit.beam

    spawn_fun1.beam
    spawn_fun2.beam
    spawn_fun3.beam

    binary_at_test.beam
    binary_first_test.beam
    binary_last_test.beam
    test_binary_copy.beam

    test_integer_to_binary.beam
    test_list_to_binary.beam
    test_binary_to_list.beam
    test_atom_to_binary.beam
    test_unicode.beam

    test_binary_part.beam
    test_binary_split.beam

    plusone.beam
    plusone2.beam
    minusone.beam
    minusone2.beam
    int28mul.beam
    int28mulneg.beam
    int28mulneg2.beam
    negdiv.beam
    absovf.beam
    negovf.beam

    plusone3.beam
    plusone4.beam
    bigfact.beam
    bigfact2.beam
    bigfact3.beam
    boxedabs.beam
    boxedneg.beam
    boxedmul.beam
    boxedlit.beam
    pow32.beam
    pow64.beam

    pow32_is_integer.beam
    pow64_is_integer.beam
    addovf32.beam
    subovf32.beam
    negovf32.beam
    addovf64.beam
    subovf64.beam
    negovf64.beam
    powsquare.beam
    minuspow31minusone.beam
    pow31plusone.beam
    minuspow31divminusone.beam
    pow31abs.beam
    minuspow31abs.beam
    pow31minusoneabs.beam
    minuspow31plusoneabs.beam
    minuspow31plustwoabs.beam
    minuspow63plusoneabs.beam
    minuspow63plustwoabs.beam

    literal_test0.beam
    literal_test1.beam
    literal_test2.beam
    test_extended_literal_large.beam

    test_list_eq.beam
    test_tuple_eq.beam
    test_tuple_list_eq.beam
    test_list_tuple_eq.beam
    test_ref_eq.beam
    test_binary_eq.beam
    test_bigint_eq.beam

    test_binaries_ordering.beam
    test_lists_ordering.beam
    test_tuples_ordering.beam
    test_types_ordering.beam
    test_bigintegers_ordering.beam
    test_refs_ordering.beam
    test_atom_ordering.beam
    test_pids_ordering.beam
    test_list_match.beam
    test_match.beam
    test_ordering_0.beam
    test_ordering_1.beam
    test_bs.beam
    test_bs_int.beam
    test_bs_int_unaligned.beam
    test_bs_utf.beam
    test_catch.beam
    test_gc.beam
    test_raise.beam
    test_map.beam

    ceilint.beam
    ceilbadarg.beam
    floorint.beam
    floorbadarg.beam
    roundint.beam
    roundbadarg.beam
    truncint.beam
    truncbadarg.beam
    ceilfloat.beam
    ceilfloatovf.beam
    floorfloat.beam
    floorfloatovf.beam
    roundfloat.beam
    roundfloatovf.beam
    truncfloat.beam
    truncfloatovf.beam
    floatadd.beam
    floataddovf.beam
    floatsub.beam
    floatsubovf.beam
    floatmul.beam
    floatmulovf.beam
    floatneg.beam
    floatabs.beam
    floatdiv.beam
    floatmath.beam
    floatext.beam

    boxed_is_not_float.beam
    float_is_float.beam
    float_is_number.beam
    fconv_fail_invalid.beam

    float2list.beam
    float2bin.beam
    float2bin2decimals.beam
    float2bin2scientific.beam
    float2bin2.beam
    float2list2decimals.beam
    float2list2scientific.beam
    float2list2.beam
    bin2float.beam
    list2float.beam

    test_fp_allocate_heap_zero.beam
    test_bs_init2_heap_allocation.beam

    improper_concat.beam
    improper_cmp.beam
    improper_literal.beam
    improper_length.beam

    jsonish_encode.beam
    iolist_concat_bin.beam
    binary_is_iolist.beam

    raise_badmatch.beam
    raise_case_end.beam
    raise_if_end.beam
    catch_from_other_module.beam
    throwtest.beam

    test_tuple_is_not_map.beam

    try_error_nif.beam
    try_error2_nif.beam

    is_fun_2_with_frozen.beam
    is_fun_2_with_frozen2.beam

    function_reference_decode.beam
    makefunref.beam
    fail_apply.beam
    fail_apply_last.beam

    pid_to_list_test.beam
    ref_to_list_test.beam
    test_binary_to_integer.beam
    test_binary_to_integer_2.beam

    count_char_bs.beam
    count_char2_bs.beam
    count_char3_bs.beam
    count_pairs.beam
    decode_mqtt.beam
    decode_int24.beam
    decode_int32.beam
    decode_int48.beam

    large_int_literal.beam

    test_base64.beam
    test_dict.beam

    alisp.beam
    sexp_parser.beam
    sexp_lexer.beam

    test_refc_binaries.beam
    test_sub_binaries.beam
    test_throw_call_ext_last.beam
    test_function_exported.beam
    test_list_to_tuple.beam

    bs_context_byte_size.beam
    bs_context_to_binary_with_offset.beam
    bs_restore2_start_offset.beam
    bs_append_extra_words.beam

    test_monotonic_time.beam

    exactly_eq.beam
    map_comparisons.beam
    tuple_comparisons.beam

    spawn_opt_monitor_normal.beam
    spawn_opt_monitor_throw.beam
    spawn_opt_demonitor_normal.beam
    spawn_opt_link_normal.beam
    spawn_opt_link_throw.beam
    spawn_opt_monitor_error.beam
    link_kill_parent.beam
    link_throw.beam
    unlink_error.beam
    trap_exit_flag.beam
    test_exit1.beam
    test_exit2.beam

    test_stacktrace.beam

    small_big_ext.beam
    test_crypto.beam

    test_code_all_available_loaded.beam
    test_code_load_binary.beam
    test_code_load_abs.beam
    test_code_ensure_loaded.beam
    test_add_avm_pack_binary.beam
    test_add_avm_pack_file.beam
    test_close_avm_pack.beam

    test_module_info.beam

    int64_build_binary.beam

    test_crypto_strong_rand_bytes.beam
    test_atomvm_random.beam

    float_decode.beam

    test_utf8_atoms.beam

    twentyone_param_function.beam
    complex_list_match_xregs.beam
    twentyone_param_fun.beam
<<<<<<< HEAD
=======
    gc_safe_x_reg_write.beam

>>>>>>> af0f64d3
    test_fun_to_list.beam

    maps_nifs.beam

    test_raw_raise.beam

    test_ets.beam
)<|MERGE_RESOLUTION|>--- conflicted
+++ resolved
@@ -506,11 +506,8 @@
 compile_erlang(twentyone_param_function)
 compile_erlang(complex_list_match_xregs)
 compile_erlang(twentyone_param_fun)
-<<<<<<< HEAD
-=======
 compile_erlang(gc_safe_x_reg_write)
 
->>>>>>> af0f64d3
 compile_erlang(test_fun_to_list)
 
 compile_erlang(maps_nifs)
@@ -990,11 +987,8 @@
     twentyone_param_function.beam
     complex_list_match_xregs.beam
     twentyone_param_fun.beam
-<<<<<<< HEAD
-=======
     gc_safe_x_reg_write.beam
 
->>>>>>> af0f64d3
     test_fun_to_list.beam
 
     maps_nifs.beam
